# Raspberry Pi 2 Raspbian Setup

This document describes the process of setting up a [Raspberry Pi 2](https://www.raspberrypi.org/) device to connect to an Azure IoT hub.

## Table of Contents
- [Requirements](#requirements)
- [Before you begin](#beforebegin)
- [Prepare the Raspberry Pi 2](#preparing)
	- [Build the sample application on the device](#buildrunapp)
- [Run the AMQP simple sample](#buildsimplesample)
- [Tips](#tips)


<a name="requirements"/>
## Requirements

- SSH client on your desktop computer, such as [PuTTY](http://www.putty.org/), so you can remotely access the command line on the Raspberry Pi.
- Required hardware:
	- [Raspberry Pi 2](http://www.amazon.com/Raspberry-Pi-Model-Project-Board/dp/B00T2U7R7I/ref=sr_1_1?ie=UTF8&qid=1429516842&sr=8-1&keywords=raspberry+pi)
	- 8GB or larger MicroSD Card
	- USB keyboard
	- USB mouse (optional; you can navigate NOOBS with a keyboard)
	- USB Mini cable
	- HDMI cable
	- TV/ Monitor that supports HDMI
	- Ethernet cable or Wi-Fi dongle


You may wish to consider a Starter Kit such as [CanaKit](http://www.amazon.com/CanaKit-Raspberry-Complete-Original-Preloaded/dp/B008XVAVAW/ref=sr_1_4?ie=UTF8&qid=1429516842&sr=8-4&keywords=raspberry+pi) that
	 includes some of these hardware requirements.

<a name="beforebegin"/>
## Before you begin
Before you begin you will need to create and configure an IoT hub to connect to.
  1. [Set up your IoT hub][setup-iothub].
  1. With your IoT hub configured and running in Azure, follow the instructions in [Connecting your device to an IoT hub][provision-device].
  1. Make note of the Connection String for your device from the previous step.

  > Note: You can skip this step if you just want to build the sample application without running it.

<a name="preparing"/>
## Prepare the Raspberry Pi 2

1. Install the latest Raspbian operating system on your Raspberry Pi 2 by
following the instructions in the [NOOBS setup guide](http://www.raspberrypi.org/help/noobs-setup/).
1. When the installation process is complete, the Raspberry Pi configuration menu
(raspi-config) loads. Here you are able to set the time and date for your region
and enable a Raspberry Pi camera board, or even create users. Under **Advanced
Options**, enable **ssh** so you can access the device remotely with
PuTTY or WinSCP. For more information, see
https://www.raspberrypi.org/documentation/remote-access/ssh/.

1. Connect your Raspberry Pi to your network using an ethernet cable or by using
a WiFi dongle on the device.

1. You need to determine the IP address of your Raspberry Pi in order to connect over the network. For more information, see
https://www.raspberrypi.org/documentation/troubleshooting/hardware/networking/ip-address.md.

1. Once you see that your board is working, open an SSH terminal program such as [PuTTY](http://www.putty.org/) on your desktop machine.

1. Use the IP address from step 4 as the Host name, Port=22, and Connection type=SSH to complete the connection.

1. When prompted, log in with username **pi**, and password **raspberry**.

1. Create a **root** account using the following command `sudo passwd root` and choosing a new password:

  ![][1]

The root account is necessary in order to install some libraries required by the device SDK.


<a name="buildrunapp"/>
## Build the sample application on the device

Run the following commands in the terminal window connected to your Raspberry Pi.

- Download the Azure IoT device SDK to your Raspberry Pi:

  ```
  git clone https://github.com/Azure/azure-iot-sdks.git
  ```

- Confirm that you now have a copy of the SDK under the directory ./azure-iot-sdks.
Then cd to the directory:
  ```
  cd azure-iot-sdks
  ```

- Prepare your environment by running 
  ```
  sudo ~/azure-iot-sdks/c/build_all/linux/setup.sh
  ```
  
- Edit the file ./c/serializer/samples/simplesample_amqp/simplesample_amqp.c and replace connection string placeholder with the connection string
you obtained in the "Connecting your device to an IoT hub" step above.
(You can use the console-based text editor **nano** to edit the file):

  ```
  static const char* connectionString = "[device connection string]";
  ```
  > Note: You can skip this step if you only want to build the samples without running them.

<<<<<<< HEAD
=======
- Build and install the Apache Proton library:

  ```
    sudo ./c/build_all/linux/build_proton.sh --install /usr
  ```

- Build a few libraries upon which the samples depend:

  ```
  sudo ~/azure-iot-suite-sdks/c/build_all/linux/build_paho.sh
  ```

>>>>>>> 8498e082
- Finally, build the sample applications:

  ```
  ./c/build_all/linux/build.sh
  ```

<a name="buildsimplesample"/>
## Run the AMQP simple sample

- Run the **simplesample_amqp** sample:

  ```
  ~/cmake/serializer/samples/simplesample_amqp/simplesample_amqp
  ```

This sample application sends simulated sensor data to your IoT Hub.


<a name="tips"/>
## Tips

- On Windows, you can use the [Device Explorer][device-explorer] to see the data your device is sending and receiving.

[1]: ./media/service-bus-iot-raspberrypi-raspbian-setup/raspbian01.png

[provision-device]: ./provision_device.md
[setup-iothub]: ../../doc/setup_iothub.md
[device-explorer]: ../../tools/DeviceExplorer/doc/how_to_use_device_explorer.md<|MERGE_RESOLUTION|>--- conflicted
+++ resolved
@@ -86,11 +86,11 @@
   cd azure-iot-sdks
   ```
 
-- Prepare your environment by running 
+- Prepare your environment by running
   ```
   sudo ~/azure-iot-sdks/c/build_all/linux/setup.sh
   ```
-  
+
 - Edit the file ./c/serializer/samples/simplesample_amqp/simplesample_amqp.c and replace connection string placeholder with the connection string
 you obtained in the "Connecting your device to an IoT hub" step above.
 (You can use the console-based text editor **nano** to edit the file):
@@ -100,8 +100,6 @@
   ```
   > Note: You can skip this step if you only want to build the samples without running them.
 
-<<<<<<< HEAD
-=======
 - Build and install the Apache Proton library:
 
   ```
@@ -114,7 +112,6 @@
   sudo ~/azure-iot-suite-sdks/c/build_all/linux/build_paho.sh
   ```
 
->>>>>>> 8498e082
 - Finally, build the sample applications:
 
   ```
