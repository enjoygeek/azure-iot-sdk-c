--- conflicted
+++ resolved
@@ -62,13 +62,9 @@
 
 void sendCallback(IOTHUB_CLIENT_CONFIRMATION_RESULT result, void* userContextCallback)
 {
-<<<<<<< HEAD
-    int messageTrackingId = (int)(intptr_t)userContextCallback;
-=======
-	unsigned int* messageTrackingId = (unsigned int*)userContextCallback;
->>>>>>> c25266a6
-
-    (void)printf("Message Id: %d Received.\r\n", *messageTrackingId);
+    unsigned int messageTrackingId = (unsigned int)(intptr_t)userContextCallback;
+
+    (void)printf("Message Id: %u Received.\r\n", messageTrackingId);
 
     (void)printf("Result Call Back Called! Result is: %s \r\n", ENUM_TO_STRING(IOTHUB_CLIENT_CONFIRMATION_RESULT, result));
 }
@@ -83,7 +79,7 @@
     }
     else
     {
-        if (IoTHubClient_LL_SendEventAsync(iotHubClientHandle, messageHandle, sendCallback, (void*)&messageTrackingId) != IOTHUB_CLIENT_OK)
+        if (IoTHubClient_LL_SendEventAsync(iotHubClientHandle, messageHandle, sendCallback, (void*)messageTrackingId) != IOTHUB_CLIENT_OK)
         {
             printf("failed to hand over the message to IoTHubClient");
         }
