// Copyright (c) Microsoft. All rights reserved.
// Licensed under the MIT license. See LICENSE file in the project root for full license information.

#include <stdlib.h>
#ifdef _CRTDBG_MAP_ALLOC
#include <crtdbg.h>
#endif
#include "gballoc.h"

#include <time.h>
#include "iothub_client_version.h"
#include "iothub_client_private.h"
#include "iothubtransporthttp.h"

#include "httpapiexsas.h"
#include "urlencode.h"
#include "iot_logging.h"
#include "httpapiex.h"
#include "httpapiexsas.h"
#include "strings.h"
#include "base64.h"
#include "doublylinkedlist.h"
#include "vector.h"
#include "httpheaders.h"
#include "agenttime.h"

#define IOTHUB_APP_PREFIX "iothub-app-"
const char* IOTHUB_MESSAGE_ID = "iothub-messageid";
const char* IOTHUB_CORRELATION_ID = "iothub-correlationid";

#define CONTENT_TYPE "Content-Type"
#define APPLICATION_OCTET_STREAM "application/octet-stream"
#define APPLICATION_VND_MICROSOFT_IOTHUB_JSON "application/vnd.microsoft.iothub.json"

/*DEFAULT_GETMINIMUMPOLLINGTIME is the minimum time in seconds allowed between 2 consecutive GET issues to the service (GET=fetch messages)*/
/*the default is 25 minutes*/
#define DEFAULT_GETMINIMUMPOLLINGTIME ((unsigned int)25*60) 

#define MAXIMUM_MESSAGE_SIZE (255*1024-1)
#define MAXIMUM_PAYLOAD_OVERHEAD 384
#define MAXIMUM_PROPERTY_OVERHEAD 16

/*forward declaration*/
static int appendMapToJSON(STRING_HANDLE existing, const char* const* keys, const char* const* values, size_t count);

/*Codes_SRS_TRANSPORTMULTITHTTP_17_125: [This function shall return a pointer to a structure of type TRANSPORT_PROVIDER having the following values for its fields:] */
static TRANSPORT_PROVIDER thisTransportProvider =
{
    IoTHubTransportHttp_SetOption, /*pfIoTHubTransport_SetOption IoTHubTransport_SetOption;       */
    IoTHubTransportHttp_Create, /*pfIoTHubTransport_Create IoTHubTransport_Create;                                                  */
    IoTHubTransportHttp_Destroy, /*pfIoTHubTransport_Destroy IoTHubTransport_Destroy;                                                */
	IoTHubTransportHttp_Register, /* pfIotHubTransport_Register IoTHubTransport_Register; */
	IoTHubTransportHttp_Unregister, /* pfIotHubTransport_Unregister IoTHubTransport_Unegister; */
    IoTHubTransportHttp_Subscribe, /*pfIoTHubTransport_Subscribe IoTHubTransport_Subscribe;                                            */
    IoTHubTransportHttp_Unsubscribe, /*pfIoTHubTransport_Unsubscribe IoTHubTransport_Unsubscribe;                                        */
    IoTHubTransportHttp_DoWork, /*pfIoTHubTransport_DoWork IoTHubTransport_DoWork; */
    IoTHubTransportHttp_GetSendStatus /* pfIoTHubTransport_GetSendStatus IoTHubTransport_GetSendStatus */
};

const void* HTTP_Protocol(void)
{
    return &thisTransportProvider;
}


typedef struct HTTPTRANSPORT_HANDLE_DATA_TAG
{
    STRING_HANDLE hostName;
    HTTPAPIEX_HANDLE httpApiExHandle;
    bool doBatchedTransfers;
    unsigned int getMinimumPollingTime;
	VECTOR_HANDLE perDeviceList;
}HTTPTRANSPORT_HANDLE_DATA;

typedef struct HTTPTRANSPORT_PERDEVICE_DATA_TAG
{
	HTTPTRANSPORT_HANDLE_DATA* transportHandle;

	STRING_HANDLE deviceId;
	STRING_HANDLE deviceKey;
	STRING_HANDLE eventHTTPrelativePath;
	STRING_HANDLE messageHTTPrelativePath;
	HTTP_HEADERS_HANDLE eventHTTPrequestHeaders;
	HTTP_HEADERS_HANDLE messageHTTPrequestHeaders;
	STRING_HANDLE abandonHTTPrelativePathBegin;
	HTTPAPIEX_SAS_HANDLE sasObject;
	bool DoWork_PullMessage;
	time_t lastPollTime;
	bool isFirstPoll;

	PDLIST_ENTRY waitingToSend;
	DLIST_ENTRY eventConfirmations; /*holds items for event confirmations*/
} HTTPTRANSPORT_PERDEVICE_DATA;

static void destroy_eventHTTPrelativePath(HTTPTRANSPORT_PERDEVICE_DATA* handleData)
{
	STRING_delete(handleData->eventHTTPrelativePath);
	handleData->eventHTTPrelativePath = NULL;
}

static bool create_eventHTTPrelativePath(HTTPTRANSPORT_PERDEVICE_DATA* handleData, const char * deviceId)
{
	/*Codes_SRS_TRANSPORTMULTITHTTP_17_017: [ IoTHubTransportHttp_Register shall create an immutable string (further called "event HTTP relative path") from the following pieces: "/devices/" + URL_ENCODED(deviceId) + "/messages/events" + APIVERSION. ]*/
	bool result;
	STRING_HANDLE urlEncodedDeviceId;
	handleData->eventHTTPrelativePath = STRING_construct("/devices/");
	if (handleData->eventHTTPrelativePath == NULL)
	{
		LogError("STRING_construct failed.");
		result = false;
	}
	else
	{
		if (!(
			((urlEncodedDeviceId = URL_EncodeString(deviceId)) != NULL) &&
			(STRING_concat_with_STRING(handleData->eventHTTPrelativePath, urlEncodedDeviceId) == 0) &&
			(STRING_concat(handleData->eventHTTPrelativePath, EVENT_ENDPOINT API_VERSION) == 0)
			))
		{
			/*Codes_SRS_TRANSPORTMULTITHTTP_17_018: [ If creating the string fail for any reason then IoTHubTransportHttp_Register shall fail and return NULL. ]*/
			destroy_eventHTTPrelativePath(handleData);
			LogError("Creating HTTP event relative path failed.");
			result = false;
		}
		else
		{
			result = true;
		}
		STRING_delete(urlEncodedDeviceId);
	}
	return result;
}

static void destroy_messageHTTPrelativePath(HTTPTRANSPORT_PERDEVICE_DATA* handleData)
{
	STRING_delete(handleData->messageHTTPrelativePath);
	handleData->messageHTTPrelativePath = NULL;
}

static bool create_messageHTTPrelativePath(HTTPTRANSPORT_PERDEVICE_DATA* handleData, const char * deviceId)
{
	bool result;
	handleData->messageHTTPrelativePath = STRING_construct("/devices/");
	if (handleData->messageHTTPrelativePath == NULL)
	{
		LogError("STRING_construct failed.");
		result = false;
	}
	else
	{
		STRING_HANDLE urlEncodedDeviceId;
		/*Codes_SRS_TRANSPORTMULTITHTTP_17_019: [ IoTHubTransportHttp_Register shall create an immutable string (further called "message HTTP relative path") from the following pieces: "/devices/" + URL_ENCODED(deviceId) + "/messages/devicebound" + APIVERSION. ]*/
		if (!(
			((urlEncodedDeviceId = URL_EncodeString(deviceId)) != NULL) &&
			(STRING_concat_with_STRING(handleData->messageHTTPrelativePath, urlEncodedDeviceId) == 0) &&
			(STRING_concat(handleData->messageHTTPrelativePath, MESSAGE_ENDPOINT_HTTP API_VERSION) == 0)
			))
		{
			/*Codes_SRS_TRANSPORTMULTITHTTP_17_020: [ If creating the message HTTP relative path fails, then IoTHubTransportHttp_Register shall fail and return NULL. ]*/
			LogError("Creating HTTP message relative path failed.");
			result = false;
			destroy_messageHTTPrelativePath(handleData);
		}
		else
		{
			result = true;
		}
		STRING_delete(urlEncodedDeviceId);
	}

	return result;
}

static void destroy_eventHTTPrequestHeaders(HTTPTRANSPORT_PERDEVICE_DATA* handleData)
{
	HTTPHeaders_Free(handleData->eventHTTPrequestHeaders);
	handleData->eventHTTPrequestHeaders = NULL;
}

static bool create_eventHTTPrequestHeaders(HTTPTRANSPORT_PERDEVICE_DATA* handleData, const char * deviceId)
{
	/*Codes_SRS_TRANSPORTMULTITHTTP_17_021: [ IoTHubTransportHttp_Register shall create a set of HTTP headers (further called "event HTTP request headers") consisting of the following fixed field names and values: "iothub-to":"/devices/" + URL_ENCODED(deviceId) + "/messages/events"; "Authorization":""
"Accept":"application/json"
"Connection":"Keep-Alive" ]*/
	bool result;
	handleData->eventHTTPrequestHeaders = HTTPHeaders_Alloc();
	if (handleData->eventHTTPrequestHeaders == NULL)
	{
		LogError("HTTPHeaders_Alloc failed.");
		result = false;
	}
	else
	{
		STRING_HANDLE temp = STRING_construct("/devices/");
		if (temp == NULL)
		{
			LogError("STRING_construct failed.");
			result = false;
			destroy_eventHTTPrequestHeaders(handleData);
		}
		else
		{
			STRING_HANDLE urlEncodedDeviceId;
			if (!(
				((urlEncodedDeviceId = URL_EncodeString(deviceId)) != NULL) &&
				(STRING_concat_with_STRING(temp, urlEncodedDeviceId) == 0) &&
				(STRING_concat(temp, EVENT_ENDPOINT) == 0)
				))
			{
				LogError("deviceId construction failed.");
				result = false;
				destroy_eventHTTPrequestHeaders(handleData);
			}
			else
			{
				if (!(
					(HTTPHeaders_AddHeaderNameValuePair(handleData->eventHTTPrequestHeaders, "iothub-to", STRING_c_str(temp)) == HTTP_HEADERS_OK) &&
					(HTTPHeaders_AddHeaderNameValuePair(handleData->eventHTTPrequestHeaders, "Authorization", " ") == HTTP_HEADERS_OK) &&
					(HTTPHeaders_AddHeaderNameValuePair(handleData->eventHTTPrequestHeaders, "Accept", "application/json") == HTTP_HEADERS_OK) &&
					(HTTPHeaders_AddHeaderNameValuePair(handleData->eventHTTPrequestHeaders, "Connection", "Keep-Alive") == HTTP_HEADERS_OK) &&
					(HTTPHeaders_AddHeaderNameValuePair(handleData->eventHTTPrequestHeaders, "User-Agent", CLIENT_DEVICE_TYPE_PREFIX CLIENT_DEVICE_BACKSLASH IOTHUB_SDK_VERSION) == HTTP_HEADERS_OK)
					))
				{
					/*Codes_SRS_TRANSPORTMULTITHTTP_17_022: [ If creating the event HTTP request headers fails, then IoTHubTransportHttp_Register shall fail and return NULL.] */
					LogError("adding header properties failed.");
					result = false;
					destroy_eventHTTPrequestHeaders(handleData);
				}
				else
				{
					result = true;
				}
			}
			STRING_delete(urlEncodedDeviceId);
			STRING_delete(temp);
		}
	}
	return result;
}

static void destroy_messageHTTPrequestHeaders(HTTPTRANSPORT_PERDEVICE_DATA* handleData)
{
	HTTPHeaders_Free(handleData->messageHTTPrequestHeaders);
	handleData->messageHTTPrequestHeaders = NULL;
}

static bool create_messageHTTPrequestHeaders(HTTPTRANSPORT_PERDEVICE_DATA* handleData)
{
	/*Codes_SRS_TRANSPORTMULTITHTTP_17_132: [ IoTHubTransportHttp_Register shall create a set of HTTP headers (further called "message HTTP request headers") consisting of the following fixed field names and values:
"Authorization": "" ]*/
	bool result;
	handleData->messageHTTPrequestHeaders = HTTPHeaders_Alloc();
	if (handleData->messageHTTPrequestHeaders == NULL)
	{
		LogError("HTTPHeaders_Alloc failed.");
		result = false;
	}
	else
	{
		if (HTTPHeaders_AddHeaderNameValuePair(handleData->messageHTTPrequestHeaders, "Authorization", " ") != HTTP_HEADERS_OK)
		{
			/*Codes_SRS_TRANSPORTMULTITHTTP_17_023: [ If creating message HTTP request headers then IoTHubTransportHttp_Register shall fail and return NULL. ]*/
			destroy_messageHTTPrequestHeaders(handleData);
			LogError("adding header properties failed.");
			result = false;
		}
		else
		{
			result = true;
		}
	}
	return result;
}

static void destroy_abandonHTTPrelativePathBegin(HTTPTRANSPORT_PERDEVICE_DATA* handleData)
{
	STRING_delete(handleData->abandonHTTPrelativePathBegin);
	handleData->abandonHTTPrelativePathBegin = NULL;
}

static bool create_abandonHTTPrelativePathBegin(HTTPTRANSPORT_PERDEVICE_DATA* handleData, const char * deviceId)
{
	/*Codes_SRS_TRANSPORTMULTITHTTP_17_024: [ IoTHubTransportHttp_Register shall create a STRING containing: "/devices/" + URL_ENCODED(device id) +"/messages/deviceBound/" called abandonHTTPrelativePathBegin. ]*/
	bool result;
	handleData->abandonHTTPrelativePathBegin = STRING_construct("/devices/");
	if (handleData->abandonHTTPrelativePathBegin == NULL)
	{
		result = false;
	}
	else
	{
		STRING_HANDLE urlEncodedDeviceId;
		if (!(
			((urlEncodedDeviceId = URL_EncodeString(deviceId)) != NULL) &&
			(STRING_concat_with_STRING(handleData->abandonHTTPrelativePathBegin, urlEncodedDeviceId) == 0) &&
			(STRING_concat(handleData->abandonHTTPrelativePathBegin, MESSAGE_ENDPOINT_HTTP_ETAG) == 0)
			))
		{
			/*Codes_SRS_TRANSPORTMULTITHTTP_17_025: [ If creating the abandonHTTPrelativePathBegin fails then IoTHubTransportHttp_Register shall fail and return NULL. ]*/
			LogError("unable to create abandon path string.\r\n");
			STRING_delete(handleData->abandonHTTPrelativePathBegin);
			result = false;
		}
		else
		{
			result = true;
		}
		STRING_delete(urlEncodedDeviceId);
	}
	return result;
}

static void destroy_SASObject(HTTPTRANSPORT_PERDEVICE_DATA* handleData)
{
	HTTPAPIEX_SAS_Destroy(handleData->sasObject);
	handleData->sasObject = NULL;
}

static bool create_deviceSASObject(HTTPTRANSPORT_PERDEVICE_DATA* handleData, STRING_HANDLE hostName, const char * deviceId, const char * deviceKey)
{
	STRING_HANDLE keyName;
	bool result;
	/*Codes_SRS_TRANSPORTMULTITHTTP_17_026: [IoTHubTransportHttp_Create shall invoke URL_EncodeString with an argument of device id.]*/
	keyName = URL_EncodeString(deviceId);
	if (keyName == NULL)
	{
		/*Codes_SRS_TRANSPORTMULTITHTTP_17_027: [If the encode fails then IoTHubTransportHttp_Create shall fail and return NULL.]*/
		LogError("URL_EncodeString keyname failed");
		result = false;
	}
	else
	{
		STRING_HANDLE uriResource;
		/*Codes_SRS_TRANSPORTMULTITHTTP_17_028: [IoTHubTransportHttp_Create shall invoke STRING_clone using the previously created hostname.]*/
		uriResource = STRING_clone(hostName);
		/*Codes_SRS_TRANSPORTMULTITHTTP_17_029: [If the clone fails then IoTHubTransportHttp_Create shall fail and return NULL.]*/
		if (uriResource != NULL)
		{
			/*Codes_SRS_TRANSPORTMULTITHTTP_17_030: [IoTHubTransportHttp_Create shall invoke STRING_concat with arguments uriResource and the string "/devices/".]*/
			/*Codes_SRS_TRANSPORTMULTITHTTP_17_141: [If the concat fails then IoTHubTransportHttp_Create shall fail and return NULL.]*/
			/*Codes_SRS_TRANSPORTMULTITHTTP_17_031: [IoTHubTransportHttp_Create shall invoke STRING_concat_with_STRING with arguments uriResource and keyName.]*/
			/*Codes_SRS_TRANSPORTMULTITHTTP_17_032: [If the STRING_concat_with_STRING fails then IoTHubTransportHttp_Create shall fail and return NULL.]*/
			if ((STRING_concat(uriResource, "/devices/") == 0) &&
				(STRING_concat_with_STRING(uriResource, keyName) == 0))
			{
				/*Codes_SRS_TRANSPORTMULTITHTTP_17_033: [IoTHubTransportHttp_Create shall invoke STRING_construct with an argument of config->upperConfig->deviceKey.]*/
				/*Codes_SRS_TRANSPORTMULTITHTTP_17_034: [If the STRING_construct fails then IoTHubTransportHttp_Create shall fail and return NULL.]*/
				STRING_HANDLE key = STRING_construct(deviceKey);
				if (key != NULL)
				{
					/*Codes_SRS_TRANSPORTMULTITHTTP_17_035: [The keyName is shortened to zero length, if that fails then IoTHubTransportHttp_Create shall fail and return NULL.]*/
					if (STRING_empty(keyName) != 0)
					{
						LogError("Unable to form the device key name for the SAS\r\n");
						result = false;
					}
					else
					{
						/*Codes_SRS_TRANSPORTMULTITHTTP_17_036: [IoTHubTransportHttp_Create shall invoke HTTPAPIEX_SAS_Create with arguments key, uriResource, and zero length keyName.]*/
						/*Codes_SRS_TRANSPORTMULTITHTTP_17_037: [If the HTTPAPIEX_SAS_Create fails then IoTHubTransportHttp_Create shall fail and return NULL.]*/
						handleData->sasObject = HTTPAPIEX_SAS_Create(key, uriResource, keyName);
						result = (handleData->sasObject != NULL) ? (true) : (false);
					}
					STRING_delete(key);
				}
				else
				{
					LogError("STRING_construct Key failed");
					result = false;
				}
			}
			else
			{
				LogError("STRING_concat uri resource failed");
				result = false;
			}
			STRING_delete(uriResource);
		}
		else
		{
			LogError("STRING_staticclone uri resource failed");
			result = false;
		}
		STRING_delete(keyName);
	}
	return result;
}

static void destroy_deviceId(HTTPTRANSPORT_PERDEVICE_DATA* handleData)
{
	STRING_delete(handleData->deviceId);
	handleData->deviceId = NULL;
}

static bool create_deviceId(HTTPTRANSPORT_PERDEVICE_DATA* handleData, const char * deviceId)
{
<<<<<<< HEAD
	/*Codes_SRS_TRANSPORTMULTITHTTP_17_133: [ IoTHubTransportHttp_Register shall create an immutable string (further called "deviceId") from config->deviceConfig->deviceId. ]*/
	bool result;
	handleData->deviceId = STRING_construct(deviceId);
	if (handleData->deviceId == NULL)
	{	
		/*Codes_SRS_TRANSPORTMULTITHTTP_17_134: [ If deviceId is not created, then IoTHubTransportHttp_Register shall fail and return NULL. */
		LogError("STRING_construct deviceId failed");
		result = false;
	}
	else
	{
		result = true;
	}
	return result;
}

static void destroy_deviceKey(HTTPTRANSPORT_PERDEVICE_DATA* handleData)
{
	STRING_delete(handleData->deviceKey);
	handleData->deviceKey = NULL;
}

static bool create_deviceKey(HTTPTRANSPORT_PERDEVICE_DATA* handleData, const char * deviceKey)
{
	/*Codes_SRS_TRANSPORTMULTITHTTP_17_135: [ IoTHubTransportHttp_Register shall create an immutable string (further called "deviceKey") from deviceKey. ]*/
	bool result;
	handleData->deviceKey = STRING_construct(deviceKey);
	if (handleData->deviceKey == NULL)
	{
		/*Codes_SRS_TRANSPORTMULTITHTTP_17_136: [ If deviceKey is not created, then IoTHubTransportHttp_Register shall fail and return NULL. ]*/
		LogError("STRING_construct deviceKey failed");
		result = false;
	}
	else
	{
		result = true;
	}
	return result;
=======
    bool result;
    (void)config;
    handleData->messageHTTPrequestHeaders = HTTPHeaders_Alloc();
    if (handleData->messageHTTPrequestHeaders == NULL)
    {
        result = false;
    }
    else
    {
        if (!(
            (HTTPHeaders_AddHeaderNameValuePair(handleData->messageHTTPrequestHeaders, "User-Agent", CLIENT_DEVICE_TYPE_PREFIX CLIENT_DEVICE_BACKSLASH IOTHUB_SDK_VERSION) == HTTP_HEADERS_OK) &&
            (HTTPHeaders_AddHeaderNameValuePair(handleData->messageHTTPrequestHeaders, "Authorization", " ") == HTTP_HEADERS_OK)
            ))
        {
            destroy_messageHTTPrequestHeaders(handleData);
            result = false;
        }
        else
        {
            result = true;
        }
    }
    return result;
>>>>>>> 5496ada8
}

/*
* List queries  Find by handle and find by device name
*/

/*Codes_SRS_TRANSPORTMULTITHTTP_17_137: [ IoTHubTransportHttp_Register shall search the devices list for any device matching name deviceId. If deviceId is found it shall return NULL. ]*/
bool findDeviceHandle(const void* element, const void* value)
{
	bool result;
	/* data stored at element is device handle */
	const IOTHUB_DEVICE_HANDLE * guess = (const IOTHUB_DEVICE_HANDLE *)element;
	const IOTHUB_DEVICE_HANDLE match = (const IOTHUB_DEVICE_HANDLE)value;
	result = (*guess == match) ? true : false;
	return result;
}

static bool findDeviceById(const void* element, const void* value)
{
	bool result;
	const char* deviceId = (const char *)value;
	const HTTPTRANSPORT_PERDEVICE_DATA * perDeviceElement = (const HTTPTRANSPORT_PERDEVICE_DATA *)element;

	result = (strcmp(STRING_c_str(perDeviceElement->deviceId), deviceId) == 0);

	return result;
}

IOTHUB_DEVICE_HANDLE IoTHubTransportHttp_Register(TRANSPORT_HANDLE handle, const char* deviceId, const char* deviceKey, PDLIST_ENTRY waitingToSend)
{
	HTTPTRANSPORT_PERDEVICE_DATA* result;
	if (handle == NULL)
	{
		/*Codes_SRS_TRANSPORTMULTITHTTP_17_142: [ If handle is NULL, then IoTHubTransportHttp_Register shall return NULL. ]*/
		LogError("Transport handle is NULL");
		result = NULL;
	}
	else if (deviceId == NULL || deviceKey == NULL || waitingToSend == NULL)
	{
		/*Codes_SRS_TRANSPORTMULTITHTTP_17_015: [ If parameter deviceKey is NULL, then IoTHubTransportHttp_Register shall return NULL. ]*/
		/*Codes_SRS_TRANSPORTMULTITHTTP_17_014: [ If parameter deviceId is NULL, then IoTHubTransportHttp_Register shall return NULL. ]*/
		/*Codes_SRS_TRANSPORTMULTITHTTP_17_016: [ If parameter waitingToSend is NULL, then IoTHubTransportHttp_Register shall return NULL. ]*/
		LogError("All parameters must be non-NULL");
		result = NULL;
	}
	else
	{
		HTTPTRANSPORT_HANDLE_DATA* handleData = (HTTPTRANSPORT_HANDLE_DATA*)handle;
		/*Codes_SRS_TRANSPORTMULTITHTTP_17_137: [ IoTHubTransportHttp_Register shall search the devices list for any device matching name deviceId. If deviceId is found it shall return NULL. ]*/
		void* listItem = VECTOR_find_if(handleData->perDeviceList, findDeviceById, deviceId);
		if (listItem != NULL)
		{
			/*Codes_SRS_TRANSPORTMULTITHTTP_17_137: [ IoTHubTransportHttp_Register shall search the devices list for any device matching name deviceId. If deviceId is found it shall return NULL. ]*/
			LogError("Transport already has device registered by id: [%s]", deviceId);
			result = NULL;
		}
		else
		{
			/*Codes_SRS_TRANSPORTMULTITHTTP_17_038: [ Otherwise, IoTHubTransportHttp_Register shall allocate the IOTHUB_DEVICE_HANDLE structure. ]*/
			bool was_resultCreated_ok = ((result = malloc(sizeof(HTTPTRANSPORT_PERDEVICE_DATA))) != NULL);
			bool was_create_deviceId_ok = was_resultCreated_ok && create_deviceId(result, deviceId);
			bool was_create_deviceKey_ok = was_create_deviceId_ok && create_deviceKey(result, deviceKey);
			bool was_eventHTTPrelativePath_ok = was_create_deviceKey_ok && create_eventHTTPrelativePath(result, deviceId);
			bool was_messageHTTPrelativePath_ok = was_eventHTTPrelativePath_ok && create_messageHTTPrelativePath(result, deviceId);
			bool was_eventHTTPrequestHeaders_ok = was_messageHTTPrelativePath_ok && create_eventHTTPrequestHeaders(result, deviceId);
			bool was_messageHTTPrequestHeaders_ok = was_eventHTTPrequestHeaders_ok && create_messageHTTPrequestHeaders(result);
			bool was_abandonHTTPrelativePathBegin_ok = was_messageHTTPrequestHeaders_ok && create_abandonHTTPrelativePathBegin(result, deviceId);
			bool was_sasObject_ok = was_abandonHTTPrelativePathBegin_ok && create_deviceSASObject(result, handleData->hostName, deviceId, deviceKey);
			/*Codes_SRS_TRANSPORTMULTITHTTP_17_041: [ IoTHubTransportHttp_Register shall call VECTOR_push_back to store the new device information. ]*/
			bool was_list_add_ok = was_sasObject_ok && (VECTOR_push_back(handleData->perDeviceList, &result, 1) == 0);

			if (was_list_add_ok)
			{
				/*Codes_SRS_TRANSPORTMULTITHTTP_17_043: [ Upon success, IoTHubTransportHttp_Register shall store the transport handle and the waitingToSend queue in the device handle return a non-NULL value. ]*/
				/*Codes_SRS_TRANSPORTMULTITHTTP_17_040: [ IoTHubTransportHttp_Register shall put event HTTP relative path, message HTTP relative path, event HTTP request headers, message HTTP request headers, abandonHTTPrelativePathBegin, HTTPAPIEX_SAS_HANDLE, and the device handle into a device structure. ]*/
				/*Codes_SRS_TRANSPORTMULTITHTTP_17_128: [ IoTHubTransportHttp_Register shall mark this device as unsubscribed. ]*/
				result->DoWork_PullMessage = false;
				result->isFirstPoll = true;
				result->waitingToSend = waitingToSend;
				DList_InitializeListHead(&(result->eventConfirmations));
				result->transportHandle = handle;
				//TODO: figure out how to handle round robin.
			}
			else
			{
				/*Codes_SRS_TRANSPORTMULTITHTTP_17_042: [ If the list_add fails then IoTHubTransportHttp_Register shall fail and return NULL. ]*/
				if (was_sasObject_ok) destroy_SASObject(result);
				if (was_abandonHTTPrelativePathBegin_ok) destroy_abandonHTTPrelativePathBegin(result);
				if (was_messageHTTPrelativePath_ok) destroy_messageHTTPrelativePath(result);
				if (was_eventHTTPrequestHeaders_ok) destroy_eventHTTPrequestHeaders(result);
				if (was_messageHTTPrequestHeaders_ok) destroy_messageHTTPrequestHeaders(result);
				if (was_eventHTTPrelativePath_ok) destroy_eventHTTPrelativePath(result);
				if (was_create_deviceId_ok) destroy_deviceId(result);
				if (was_create_deviceKey_ok) destroy_deviceKey(result);
				/*Codes_SRS_TRANSPORTMULTITHTTP_17_039: [ If the allocating the device handle fails then IoTHubTransportHttp_Register shall fail and return NULL. ] */
				if (was_resultCreated_ok) free(result);
				result = NULL;
			}
		}
		
	}
	return (IOTHUB_DEVICE_HANDLE)result;
}


static void destroy_perDeviceData(HTTPTRANSPORT_PERDEVICE_DATA * perDeviceItem)
{
	destroy_deviceId(perDeviceItem);
	destroy_deviceKey(perDeviceItem);
	destroy_eventHTTPrelativePath(perDeviceItem);
	destroy_messageHTTPrelativePath(perDeviceItem);
	destroy_eventHTTPrequestHeaders(perDeviceItem);
	destroy_messageHTTPrequestHeaders(perDeviceItem);
	destroy_abandonHTTPrelativePathBegin(perDeviceItem);
	destroy_SASObject(perDeviceItem);
}

static IOTHUB_DEVICE_HANDLE* get_perDeviceDataItem(IOTHUB_DEVICE_HANDLE deviceHandle)
{
	HTTPTRANSPORT_PERDEVICE_DATA* deviceHandleData = (HTTPTRANSPORT_PERDEVICE_DATA*)deviceHandle;
	IOTHUB_DEVICE_HANDLE* listItem;

	HTTPTRANSPORT_HANDLE_DATA* handleData = deviceHandleData->transportHandle;

	listItem = VECTOR_find_if(handleData->perDeviceList, findDeviceHandle, deviceHandle);
	if (listItem == NULL)
	{
		LogError("device handle not found in transport device list");
		listItem = NULL;
	}
	else
	{
		/* sucessfully found device in list. */
	}

	return listItem;
}

void IoTHubTransportHttp_Unregister(IOTHUB_DEVICE_HANDLE deviceHandle)
{
	if (deviceHandle == NULL)
	{
		/*Codes_SRS_TRANSPORTMULTITHTTP_17_044: [ If deviceHandle is NULL, then IoTHubTransportHttp_Unregister shall do nothing. ]*/
		LogError("Unregister a NULL device handle");
	}
	else
	{
		HTTPTRANSPORT_PERDEVICE_DATA* deviceHandleData = (HTTPTRANSPORT_PERDEVICE_DATA*)deviceHandle;
		HTTPTRANSPORT_HANDLE_DATA* handleData = deviceHandleData->transportHandle;
		/*Codes_SRS_TRANSPORTMULTITHTTP_17_045: [ IoTHubTransportHttp_Unregister shall locate deviceHandle in the transport device list by calling list_find_if. ]*/
		IOTHUB_DEVICE_HANDLE* listItem = get_perDeviceDataItem(deviceHandle);
		if (listItem == NULL)
		{
			/*Codes_SRS_TRANSPORTMULTITHTTP_17_046: [ If the device structure is not found, then this function shall fail and do nothing. ]*/
			LogError("Device Handle [%p] not found in transport", deviceHandle);
		}
		else
		{
			HTTPTRANSPORT_PERDEVICE_DATA * perDeviceItem = (HTTPTRANSPORT_PERDEVICE_DATA *)(*listItem);

			//TODO:  handle round robin.
			/*Codes_SRS_TRANSPORTMULTITHTTP_17_047: [ IoTHubTransportHttp_Unregister shall free all the resources used in the device structure. ]*/
			destroy_perDeviceData(perDeviceItem);
			/*Codes_SRS_TRANSPORTMULTITHTTP_17_048: [ IoTHubTransportHttp_Unregister shall call list_remove to remove device from devices list. ]*/
			VECTOR_erase(handleData->perDeviceList, listItem, 1);
			free(deviceHandleData);
		}
	}

	return;
}


/*Codes_SRS_TRANSPORTMULTITHTTP_17_005: [Otherwise, IoTHubTransportHttp_Create shall create an immutable string (further called hostname) containing config->upperConfig->iotHubName + config->upperConfig->iotHubSuffix.]*/
static void destroy_hostName(HTTPTRANSPORT_HANDLE_DATA* handleData)
{
	STRING_delete(handleData->hostName);
	handleData->hostName = NULL;
}

/*Codes_SRS_TRANSPORTMULTITHTTP_17_005: [Otherwise, IoTHubTransportHttp_Create shall create an immutable string (further called hostname) containing config->upperConfig->iotHubName + config->upperConfig->iotHubSuffix.]*/
static bool create_hostName(HTTPTRANSPORT_HANDLE_DATA* handleData, const IOTHUBTRANSPORT_CONFIG* config)
{
    bool result;
    handleData->hostName = STRING_construct(config->upperConfig->iotHubName);
    if (handleData->hostName == NULL)
    {
        result = false;
    }
    else
    {
        if ((STRING_concat(handleData->hostName, ".") != 0) ||
            (STRING_concat(handleData->hostName, config->upperConfig->iotHubSuffix) != 0))
        {
			/*Codes_SRS_TRANSPORTMULTITHTTP_17_006: [ If creating the hostname fails then IoTHubTransportHttp_Create shall fail and return NULL. ] */
            destroy_hostName(handleData);
            result = false;
        }
        else
        {
            result = true;
        }
    }
    return result;
}

/*Codes_SRS_TRANSPORTMULTITHTTP_17_007: [Otherwise, IoTHubTransportHttp_Create shall create a HTTPAPIEX_HANDLE by a call to HTTPAPIEX_Create passing for hostName the hostname so far constructed by IoTHubTransportHttp_Create.]*/
static void destroy_httpApiExHandle(HTTPTRANSPORT_HANDLE_DATA* handleData)
{
	HTTPAPIEX_Destroy(handleData->httpApiExHandle);
	handleData->httpApiExHandle = NULL;
}

/*Codes_SRS_TRANSPORTMULTITHTTP_17_007: [ IoTHubTransportHttp_Create shall create a HTTPAPIEX_HANDLE by a call to HTTPAPIEX_Create passing for hostName the hostname so far constructed by IoTHubTransportHttp_Create. ]*/
static bool create_httpApiExHandle(HTTPTRANSPORT_HANDLE_DATA* handleData, const IOTHUBTRANSPORT_CONFIG* config)
{
    bool result;
    (void)config;
	handleData->httpApiExHandle = HTTPAPIEX_Create(STRING_c_str(handleData->hostName));
	if (handleData->httpApiExHandle == NULL)
	{
		/*Codes_SRS_TRANSPORTMULTITHTTP_17_008: [ If creating the HTTPAPIEX_HANDLE fails then IoTHubTransportHttp_Create shall fail and return NULL. ] */
		result = false;
	}
	else
	{
		result = true;
	}
	return result;
}

static void destroy_perDeviceList(HTTPTRANSPORT_HANDLE_DATA* handleData)
{
	VECTOR_destroy(handleData->perDeviceList);
	handleData->perDeviceList = NULL;
}

/*Codes_SRS_TRANSPORTMULTITHTTP_17_009: [ IoTHubTransportHttp_Create shall call list_create to create a list of registered devices. ]*/
static bool create_perDeviceList(HTTPTRANSPORT_HANDLE_DATA* handleData)
{
	bool result;
	handleData->perDeviceList = VECTOR_create(sizeof(IOTHUB_DEVICE_HANDLE));
	if (handleData == NULL || handleData->perDeviceList == NULL)
	{
		/*Codes_SRS_TRANSPORTMULTITHTTP_17_010: [ If creating the list fails, then IoTHubTransportHttp_Create shall fail and return NULL. ]*/
		result = false;
	}
	else
	{
		result = true;
	}
	return result;
}


TRANSPORT_HANDLE IoTHubTransportHttp_Create(const IOTHUBTRANSPORT_CONFIG* config)
{
    HTTPTRANSPORT_HANDLE_DATA* result;
    if (config == NULL)
    {
		/*Codes_SRS_TRANSPORTMULTITHTTP_17_001: [If parameter config is NULL, then IoTHubTransportHttp_Create shall return NULL.]*/
        LogError("invalid arg (configuration is missing)\r\n");
        result = NULL;
    }
    else if (config->upperConfig == NULL)
    {
		/*Codes_SRS_TRANSPORTMULTITHTTP_17_002: [ If field transportConfig is NULL, then IoTHubTransportHttp_Create shall return NULL. ]*/
        LogError("invalid arg (upperConfig is NULL)\r\n");
        result = NULL;
    }
    else if (config->upperConfig->protocol == NULL)
    {
		/*Codes_SRS_TRANSPORTMULTITHTTP_17_003: [ If fields protocol, iotHubName or iotHubSuffix in transportConfig are NULL, then IoTHubTransportHttp_Create shall return NULL. ]*/
        LogError("invalid arg (protocol is NULL)\r\n");
        result = NULL;
    }
    else if (config->upperConfig->iotHubName == NULL)
    {
		/*Codes_SRS_TRANSPORTMULTITHTTP_17_003: [ If fields protocol, iotHubName or iotHubSuffix in transportConfig are NULL, then IoTHubTransportHttp_Create shall return NULL. ]*/
		LogError("invalid arg (iotHubName is NULL)\r\n");
        result = NULL;
    }
    else if (config->upperConfig->iotHubSuffix == NULL)
    {
		/*Codes_SRS_TRANSPORTMULTITHTTP_17_003: [ If fields protocol, iotHubName or iotHubSuffix in transportConfig are NULL, then IoTHubTransportHttp_Create shall return NULL. ]*/
		LogError("invalid arg (iotHubSuffix is NULL)\r\n");
        result = NULL;
    }
    else
    {
		/*Codes_SRS_TRANSPORTMULTITHTTP_17_130: [ IoTHubTransportHttp_Create shall allocate memory for the handle. ]*/
        result = (HTTPTRANSPORT_HANDLE_DATA*)malloc(sizeof(HTTPTRANSPORT_HANDLE_DATA));
        if (result == NULL)
        {
			/*Codes_SRS_TRANSPORTMULTITHTTP_17_131: [ If allocation fails, IoTHubTransportHttp_Create shall fail and return NULL. ]*/
            LogError("unable to malloc\r\n");
        }
        else
        {
			bool was_hostName_ok = create_hostName(result, config);
			bool was_httpApiExHandle_ok = was_hostName_ok && create_httpApiExHandle(result, config);
			bool was_perDeviceList_ok = was_httpApiExHandle_ok && create_perDeviceList(result);


            if (was_perDeviceList_ok)
            {
				/*Codes_SRS_TRANSPORTMULTITHTTP_17_011: [ Otherwise, IoTHubTransportHttp_Create shall succeed and return a non-NULL value. ]*/
				result->doBatchedTransfers = false;
				result->getMinimumPollingTime = DEFAULT_GETMINIMUMPOLLINGTIME;
            }
            else
            {
				if (was_httpApiExHandle_ok) destroy_httpApiExHandle(result);
				if (was_hostName_ok) destroy_hostName(result);

                free(result);
                result = NULL;
            }
        }
    }
    return result;
}

void IoTHubTransportHttp_Destroy(TRANSPORT_HANDLE handle)
{
	/*Codes_SRS_TRANSPORTMULTITHTTP_17_012: [ IoTHubTransportHttp_Destroy shall do nothing is handle is NULL. ]*/
    if (handle != NULL)
    {
		HTTPTRANSPORT_HANDLE_DATA* handleData = (HTTPTRANSPORT_HANDLE_DATA*)handle;
		IOTHUB_DEVICE_HANDLE* listItem;

		size_t listSize = VECTOR_size(handleData->perDeviceList);

		/*Codes_SRS_TRANSPORTMULTITHTTP_17_013: [ Otherwise, IoTHubTransportHttp_Destroy shall free all the resources currently in use. ]*/
		for (size_t i = 0; i < listSize; i++)
		{
			listItem = VECTOR_element(handleData->perDeviceList, i);
			HTTPTRANSPORT_PERDEVICE_DATA* perDeviceItem = (HTTPTRANSPORT_PERDEVICE_DATA*)(*listItem);
			destroy_perDeviceData(perDeviceItem);
			free(perDeviceItem);
		}

		destroy_hostName(handle);
		destroy_httpApiExHandle(handle);
		destroy_perDeviceList(handle);
		free(handle);
    }
}

int IoTHubTransportHttp_Subscribe(IOTHUB_DEVICE_HANDLE handle)
{
    int result;
    if (handle == NULL)
    {
		/*Codes_SRS_TRANSPORTMULTITHTTP_17_103: [ If parameter deviceHandle is NULL then IoTHubTransportHttp_Subscribe shall fail and return a non-zero value. ]*/
        LogError("invalid arg passed to IoTHubTransportHttp_Subscribe\r\n");
        result = __LINE__;
    }
    else
    {
		/*Codes_SRS_TRANSPORTMULTITHTTP_17_104: [ IoTHubTransportHttp_Subscribe shall locate deviceHandle in the transport device list by calling list_find_if. ]*/
		IOTHUB_DEVICE_HANDLE* listItem = get_perDeviceDataItem(handle);

		if (listItem == NULL)
		{
			/*Codes_SRS_TRANSPORTMULTITHTTP_17_105: [ If the device structure is not found, then this function shall fail and return a non-zero value. ]*/
			LogError("did not find device in transport handle");
			result = __LINE__;
		}
		else
		{
			HTTPTRANSPORT_PERDEVICE_DATA * perDeviceItem;

			perDeviceItem = (HTTPTRANSPORT_PERDEVICE_DATA *)(*listItem);
			/*Codes_SRS_TRANSPORTMULTITHTTP_17_106: [ Otherwise, IoTHubTransportHttp_Subscribe shall set the device so that subsequent calls to DoWork should execute HTTP requests. ]*/
			perDeviceItem->DoWork_PullMessage = true;
		}
        result = 0;
    }
    return result;
}

void IoTHubTransportHttp_Unsubscribe(IOTHUB_DEVICE_HANDLE handle)
{
	/*Codes_SRS_TRANSPORTMULTITHTTP_17_107: [ If parameter deviceHandle is NULL then IoTHubTransportHttp_Unsubscribe shall fail do nothing. ]*/
    if (handle != NULL)
    {
		/*Codes_SRS_TRANSPORTMULTITHTTP_17_108: [ IoTHubTransportHttp_Unsubscribe shall locate deviceHandle in the transport device list by calling list_find_if. ]*/
		IOTHUB_DEVICE_HANDLE* listItem = get_perDeviceDataItem(handle);
		/*Codes_SRS_TRANSPORTMULTITHTTP_17_109: [ If the device structure is not found, then this function shall fail and do nothing. ]*/
		if (listItem != NULL)
		{
			HTTPTRANSPORT_PERDEVICE_DATA * perDeviceItem = (HTTPTRANSPORT_PERDEVICE_DATA *)(*listItem);
			/*Codes_SRS_TRANSPORTMULTITHTTP_17_110: [ Otherwise, IoTHubTransportHttp_Subscribe shall set the device so that subsequent calls to DoWork should not execute HTTP requests. ]*/
			perDeviceItem->DoWork_PullMessage = false;
		}
		else
		{
			LogError("Device not found to unsuscribe.\r\n");
		}
    }
	else
	{
		LogError("Null handle passed to Unsuscribe.\r\n");
	}
}

/*produces a representation of the properties, if they exist*/
/*if they do not exist, produces ""*/
static int concat_Properties(STRING_HANDLE existing, MAP_HANDLE map, size_t* propertiesMessageSizeContribution)
{
    int result;
    const char*const* keys;
    const char*const* values;
    size_t count;
    if (Map_GetInternals(map, &keys, &values, &count) != MAP_OK)
    {
        result = __LINE__;
        LogError("error while Map_GetInternals\r\n");
    }
    else
    {

        if (count == 0)
        {
            /*Codes_SRS_TRANSPORTMULTITHTTP_17_064: [If IoTHubMessage does not have properties, then "properties":{...} shall be missing from the payload*/
            /*no properties - do nothing with existing*/
            result = 0;
            *propertiesMessageSizeContribution = 0;
        }
        else
        {
            /*Codes_SRS_TRANSPORTMULTITHTTP_17_058: [If IoTHubMessage has properties, then they shall be serialized at the same level as "body" using the following pattern: "properties":{"iothub-app-name1":"value1","iothub-app-name2":"value2*/
            if (STRING_concat(existing, ",\"properties\":") != 0)
            {
                /*go ahead and return it*/
                result = __LINE__;
                LogError("failed STRING_concat\r\n");
            }
            else if (appendMapToJSON(existing, keys, values, count) != 0)
            {
                result = __LINE__;
                LogError("unable to append the properties\r\n");
            }
            else
            {
                /*all is fine*/
                size_t i;
                *propertiesMessageSizeContribution = 0;
                for (i = 0;i < count;i++)
                {
                    /*Codes_SRS_TRANSPORTMULTITHTTP_17_063: [Every property name shall add to the message size the length of the property name + the length of the property value + 16 bytes.] */
                    *propertiesMessageSizeContribution += (strlen(keys[i]) + strlen(values[i]) + MAXIMUM_PROPERTY_OVERHEAD);
                }
                result = 0;
            }
        }
    }
    return result;
}

/*produces a JSON representation of the map : {"a": "value_of_a","b":"value_of_b"}*/
static int appendMapToJSON(STRING_HANDLE existing, const char* const* keys, const char* const* values, size_t count) /*under consideration: move to MAP module when it has more than 1 user*/
{
    int result;
    if (STRING_concat(existing, "{") != 0)
    {
        /*go on and return it*/
        result = __LINE__;
        LogError("STRING_construct failed\r\n");
    }
    else
    {
        size_t i;
        for (i = 0; i < count; i++)
        {
            if (!(
                (STRING_concat(existing, (i == 0) ? "\"" IOTHUB_APP_PREFIX : ",\"" IOTHUB_APP_PREFIX) == 0) &&
                (STRING_concat(existing, keys[i]) == 0) &&
                (STRING_concat(existing, "\":\"") == 0) &&
                (STRING_concat(existing, values[i]) == 0) &&
                (STRING_concat(existing, "\"") == 0)
                ))
            {
                LogError("unable to STRING_concat\r\n");
                break;
            }
        }

        if (i < count)
        {
            result = __LINE__;
            /*error, let it go through*/
        }
        else if (STRING_concat(existing, "}") != 0)
        {
            result = __LINE__;
            LogError("unable to STRING_concat\r\n");
        }
        else
        {
            /*all is fine*/
            result = 0;
        }
    }
    return result;
}

/*makes the following string:{"body":"base64 encoding of the message content"[,"properties":{"a":"valueOfA"}]}*/
/*return NULL if there was a failure, or a non-NULL STRING_HANDLE that contains the intended data*/
static STRING_HANDLE make1EventJSONitem(PDLIST_ENTRY item, size_t *messageSizeContribution)
{
    STRING_HANDLE result; /*temp wants to contain :{"body":"base64 encoding of the message content"[,"properties":{"a":"valueOfA"}]}*/
    IOTHUB_MESSAGE_LIST* message = containingRecord(item, IOTHUB_MESSAGE_LIST, entry);
    IOTHUBMESSAGE_CONTENT_TYPE contentType = IoTHubMessage_GetContentType(message->messageHandle);
    
    switch (contentType)
    {
    case IOTHUBMESSAGE_BYTEARRAY:
    {
        result = STRING_construct("{\"body\":\"");
        if (result == NULL)
        {
            LogError("unable to STRING_construct\r\n");
        }
        else
        {
            const unsigned char* source;
            size_t size;

            if (IoTHubMessage_GetByteArray(message->messageHandle, &source, &size) != IOTHUB_MESSAGE_OK)
            {
                LogError("unable to get the data for the message.\r\n");
                STRING_delete(result);
                result = NULL;
            }
            else
            {
                STRING_HANDLE encoded = Base64_Encode_Bytes(source, size);
                if (encoded == NULL)
                {
                    LogError("unable to Base64_Encode_Bytes.\r\n");
                    STRING_delete(result);
                    result = NULL;
                }
                else
                {
                    size_t propertiesSize;
                    if (!(
                        (STRING_concat_with_STRING(result, encoded) == 0) &&
                        (STRING_concat(result, "\"") == 0) && /*\" because closing value*/
                        (concat_Properties(result, IoTHubMessage_Properties(message->messageHandle), &propertiesSize) == 0) &&
                        (STRING_concat(result, "},") == 0) /*the last comma shall be replaced by a ']' by DaCr's suggestion (which is awesome enough to receive credits in the source code)*/
                        ))
                    {
                        STRING_delete(result);
                        result = NULL;
                        LogError("unable to STRING_concat_with_STRING.\r\n");
                    }
                    else
                    {
                        /*all is fine... */
                        /*Codes_SRS_TRANSPORTMULTITHTTP_17_062: [The message size is computed from the length of the payload + 384.] */
                        *messageSizeContribution = size + MAXIMUM_PAYLOAD_OVERHEAD + propertiesSize;
                    }
                    STRING_delete(encoded);
                }
            }
        }
        break;
    }
    /*Codes_SRS_TRANSPORTMULTITHTTP_17_057: [If a messages to be send has type IOTHUBMESSAGE_STRING, then its serialization shall be {"body":"JSON encoding of the string", "base64Encoded":false}] */
    case IOTHUBMESSAGE_STRING:
    {
        result = STRING_construct("{\"body\":");
        if (result == NULL)
        {
            LogError("unable to STRING_construct\r\n");
        }
        else
        {
            const char* source = IoTHubMessage_GetString(message->messageHandle);
            if (source == NULL)
            {
                LogError("unable to IoTHubMessage_GetString\r\n");
                STRING_delete(result);
                result = NULL;
            }
            else
            {
                STRING_HANDLE asJson = STRING_new_JSON(source);
                if (asJson == NULL)
                {
                    LogError("unable to STRING_new_JSON\r\n");
                    STRING_delete(result);
                    result = NULL;
                }
                else
                {
                    size_t propertiesSize;
                    if (!(
                        (STRING_concat_with_STRING(result, asJson) == 0) &&
                        (STRING_concat(result, ",\"base64Encoded\":false") == 0) &&
                        (concat_Properties(result, IoTHubMessage_Properties(message->messageHandle), &propertiesSize) == 0) &&
                        (STRING_concat(result, "},") == 0) /*the last comma shall be replaced by a ']' by DaCr's suggestion (which is awesome enough to receive credits in the source code)*/
                        ))
                    {
                        LogError("unable to STRING_concat_with_STRING");
                        STRING_delete(result);
                        result = NULL;
                    }
                    else
                    {
                        /*result has the intended content*/
                        /*Codes_SRS_TRANSPORTMULTITHTTP_17_062: [The message size is computed from the length of the payload + 384.] */
                        *messageSizeContribution = strlen(source) + MAXIMUM_PAYLOAD_OVERHEAD + propertiesSize;
                    }
                    STRING_delete(asJson);
                }
            }
        }
        break;
    }
    default:
    {
        LogError("an unknown message type was encountered (%d)\r\n", contentType);
        result = NULL; /*unknown message type*/
        break;
    }
    }
    return result;
}

#define MAKE_PAYLOAD_RESULT_VALUES \
    MAKE_PAYLOAD_OK, /*returned when there is a payload to be later send by HTTP*/ \
    MAKE_PAYLOAD_NO_ITEMS, /*returned when there are no items to be send*/ \
    MAKE_PAYLOAD_ERROR, /*returned when there were errors*/ \
    MAKE_PAYLOAD_FIRST_ITEM_DOES_NOT_FIT /*returned when the first item doesn't fit*/

DEFINE_ENUM(MAKE_PAYLOAD_RESULT, MAKE_PAYLOAD_RESULT_VALUES);

/*this function assembles several {"body":"base64 encoding of the message content"," base64Encoded": true} into 1 payload*/
/*Codes_SRS_TRANSPORTMULTITHTTP_17_056: [IoTHubTransportHttp_DoWork shall build the following string:[{"body":"base64 encoding of the message1 content"},{"body":"base64 encoding of the message2 content"}...]]*/
static MAKE_PAYLOAD_RESULT makePayload(HTTPTRANSPORT_PERDEVICE_DATA* deviceData, STRING_HANDLE* payload)
{
    MAKE_PAYLOAD_RESULT result;
    size_t allMessagesSize = 0;
    *payload = STRING_construct("[");
    if (*payload == NULL)
    {
        LogError("unable to STRING_construct\r\n");
        result = MAKE_PAYLOAD_ERROR;
    }
    else
    {
        bool isFirst = true;
        PDLIST_ENTRY actual;
        bool keepGoing = true; /*keepGoing gets sometimes to false from within the loop*/
        /*either all the items enter the list or only some*/
        result = MAKE_PAYLOAD_OK; /*optimistically initializing it*/
        while (keepGoing && ((actual = deviceData->waitingToSend->Flink) != deviceData->waitingToSend))
        {
            size_t messageSize;
            STRING_HANDLE temp = make1EventJSONitem(actual, &messageSize);
            if (isFirst)
            {
                isFirst = false;
                /*Codes_SRS_TRANSPORTMULTITHTTP_17_067: [If there is no valid payload, IoTHubTransportHttp_DoWork shall advance to the next activity.]*/
                if (temp == NULL) /*first item failed to create, nothing to send*/
                {
                    result = MAKE_PAYLOAD_ERROR;
                    STRING_delete(*payload);
                    *payload = NULL;
                    keepGoing = false;
                }
                else
                {
                    /*Codes_SRS_TRANSPORTMULTITHTTP_17_065: [If the oldest message in waitingToSend causes the message size to exceed the message size limit then it shall be removed from waitingToSend, and IoTHubClient_LL_SendComplete shall be called. Parameter PDLIST_ENTRY completed shall point to a list containing only the oldest item, and parameter IOTHUB_BATCHSTATE result shall be set to IOTHUB_BATCHSTATE_FAILED.]*/
                    /*Codes_SRS_TRANSPORTMULTITHTTP_17_061: [The message size shall be limited to 255KB - 1 byte.]*/
                    if (messageSize > MAXIMUM_MESSAGE_SIZE)
                    {
                        PDLIST_ENTRY head = DList_RemoveHeadList(deviceData->waitingToSend); /*actually this is the same as "actual", but now it is removed*/
                        DList_InsertTailList(&(deviceData->eventConfirmations), head);
                        result = MAKE_PAYLOAD_FIRST_ITEM_DOES_NOT_FIT;
                        STRING_delete(*payload);
                        *payload = NULL;
                        keepGoing = false;
                    }
                    else
                    {
                        if (STRING_concat_with_STRING(*payload, temp) != 0)
                        {
                            /*Codes_SRS_TRANSPORTMULTITHTTP_17_067: [If there is no valid payload, IoTHubTransportHttp_DoWork shall advance to the next activity.]*/
                            result = MAKE_PAYLOAD_ERROR;
                            STRING_delete(*payload);
                            *payload = NULL;
                            keepGoing = false;
                        }
                        else
                        {
                            /*first item was put nicely in the payload*/
                            PDLIST_ENTRY head = DList_RemoveHeadList(deviceData->waitingToSend); /*actually this is the same as "actual", but now it is removed*/
                            DList_InsertTailList(&(deviceData->eventConfirmations), head);
                            allMessagesSize += messageSize;
                        }
                    }
                    STRING_delete(temp);
                }
            }
            else
            {
                /*there is at least 1 item already in the payload*/
                if (temp == NULL)
                {
                    /*there are multiple payloads encoded, the last one had an internal error, just go with those - closing the payload happens "after the loop"*/
                    /*Codes_SRS_TRANSPORTMULTITHTTP_17_066: [If at any point during construction of the string there are errors, IoTHubTransportHttp_DoWork shall use the so far constructed string as payload.]*/
                    result = MAKE_PAYLOAD_OK;
                    keepGoing = false;
                }
                else
                {
                    if (allMessagesSize + messageSize > MAXIMUM_MESSAGE_SIZE)
                    {
                        /*this item doesn't make it to the payload, but the payload is valid so far*/
                        /*Codes_SRS_TRANSPORTMULTITHTTP_17_066: [If at any point during construction of the string there are errors, IoTHubTransportHttp_DoWork shall use the so far constructed string as payload.]*/
                        result = MAKE_PAYLOAD_OK;
                        keepGoing = false;
                    }
                    else if (STRING_concat_with_STRING(*payload, temp) != 0)
                    {
                        /*should still send what there is so far...*/
                        /*Codes_SRS_TRANSPORTMULTITHTTP_17_066: [If at any point during construction of the string there are errors, IoTHubTransportHttp_DoWork shall use the so far constructed string as payload.]*/
                        result = MAKE_PAYLOAD_OK;
                        keepGoing = false;
                    }
                    else
                    {
                        /*cool, the payload made it there, let's continue... */
                        PDLIST_ENTRY head = DList_RemoveHeadList(deviceData->waitingToSend); /*actually this is the same as "actual", but now it is removed*/
                        DList_InsertTailList(&(deviceData->eventConfirmations), head);
                        allMessagesSize += messageSize;
                    }
                    STRING_delete(temp);
                }
            }
        }

        /*closing the payload*/
        if (result == MAKE_PAYLOAD_OK)
        {
            ((char*)STRING_c_str(*payload))[STRING_length(*payload) - 1] = ']'; /*TODO - do this in STRING_HANDLE*/
        }
        else
        {
            /*no need to close anything*/
        }
    }
    return result;
}

static void reversePutListBackIn(PDLIST_ENTRY source, PDLIST_ENTRY destination)
{
    /*this function takes a list, and inserts it in another list. When done in the context of this file, it reverses the effects of a not-able-to-send situation*/
    DList_AppendTailList(destination->Flink, source);
    DList_RemoveEntryList(source);
    DList_InitializeListHead(source);
}

static void DoEvent(HTTPTRANSPORT_HANDLE_DATA* handleData, HTTPTRANSPORT_PERDEVICE_DATA* deviceData, IOTHUB_CLIENT_LL_HANDLE iotHubClientHandle)
{

    if (DList_IsListEmpty(deviceData->waitingToSend))
    {
        /*Codes_SRS_TRANSPORTMULTITHTTP_17_060: [If the list is empty then IoTHubTransportHttp_DoWork shall proceed to the following action.] */
    }
    else
    {
        /*Codes_SRS_TRANSPORTMULTITHTTP_17_053: [If option SetBatching is true then _Dowork shall send batched event message as specced below.] */
        if (handleData->doBatchedTransfers)
        {
            /*Codes_SRS_TRANSPORTMULTITHTTP_17_054: [Request HTTP headers shall have the value of "Content-Type" created or updated to "application/vnd.microsoft.iothub.json" by a call to HTTPHeaders_ReplaceHeaderNameValuePair.] */
            if (HTTPHeaders_ReplaceHeaderNameValuePair(deviceData->eventHTTPrequestHeaders, CONTENT_TYPE, APPLICATION_VND_MICROSOFT_IOTHUB_JSON) != HTTP_HEADERS_OK)
            {
                /*Codes_SRS_TRANSPORTMULTITHTTP_17_055: [If updating Content-Type fails for any reason, then _DoWork shall advance to the next action.] */
                LogError("unable to HTTPHeaders_ReplaceHeaderNameValuePair\r\n");
            }
            else
            {
                /*Codes_SRS_TRANSPORTMULTITHTTP_17_059: [It shall inspect the "waitingToSend" DLIST passed in config structure.] */
                STRING_HANDLE payload;
                switch (makePayload(deviceData, &payload))
                {
                case MAKE_PAYLOAD_OK:
                {
                    /*Codes_SRS_TRANSPORTMULTITHTTP_17_068: [Once a final payload has been obtained, IoTHubTransportHttp_DoWork shall call HTTPAPIEX_SAS_ExecuteRequest passing the following parameters:] */
                    BUFFER_HANDLE temp = BUFFER_new();
                    if (temp == NULL)
                    {
                        LogError("unable to BUFFER_new\r\n");
                        /*Codes_SRS_TRANSPORTMULTITHTTP_17_067: [If there is no valid payload, IoTHubTransportHttp_DoWork shall advance to the next activity.]*/
                        reversePutListBackIn(&(deviceData->eventConfirmations), deviceData->waitingToSend);
                    }
                    else
                    {
                        if (BUFFER_build(temp, (const unsigned char*)STRING_c_str(payload), STRING_length(payload)) != 0)
                        {
                            LogError("unable to BUFFER_build\r\n");
                            //items go back to waitingToSend
                            /*Codes_SRS_TRANSPORTMULTITHTTP_17_067: [If there is no valid payload, IoTHubTransportHttp_DoWork shall advance to the next activity.]*/
                            reversePutListBackIn(&(deviceData->eventConfirmations), deviceData->waitingToSend);
                        }
                        else
                        {
                            unsigned int statusCode;
                            HTTPAPIEX_RESULT r;
                            if ((r = HTTPAPIEX_SAS_ExecuteRequest(
								deviceData->sasObject,
                                handleData->httpApiExHandle,
                                HTTPAPI_REQUEST_POST,
                                STRING_c_str(deviceData->eventHTTPrelativePath),
								deviceData->eventHTTPrequestHeaders,
                                temp,
                                &statusCode,
                                NULL,
                                NULL
                                )) != HTTPAPIEX_OK)
                            {
                                LogError("unable to HTTPAPIEX_ExecuteRequest\r\n");
                                //items go back to waitingToSend
                                /*Codes_SRS_TRANSPORTMULTITHTTP_17_069: [if HTTPAPIEX_SAS_ExecuteRequest fails or the http status code >=300 then IoTHubTransportHttp_DoWork shall not do any other action (it is assumed at the next _DoWork it shall be retried).] */
                                reversePutListBackIn(&(deviceData->eventConfirmations), deviceData->waitingToSend);
                            }
                            else
                            {
                                if (statusCode < 300)
                                {
                                    /*Codes_SRS_TRANSPORTMULTITHTTP_17_070: [If HTTPAPIEX_SAS_ExecuteRequest does not fail and http status code <300 then IoTHubTransportHttp_DoWork shall call IoTHubClient_LL_SendComplete. Parameter PDLIST_ENTRY completed shall point to a list containing all the items batched, and parameter IOTHUB_BATCHSTATE result shall be set to IOTHUB_BATCHSTATE_SUCESS. The batched items shall be removed from waitingToSend.] */
                                    IoTHubClient_LL_SendComplete(iotHubClientHandle, &(deviceData->eventConfirmations), IOTHUB_BATCHSTATE_SUCCESS);
                                }
                                else
                                {
                                    //items go back to waitingToSend
                                    /*Codes_SRS_TRANSPORTMULTITHTTP_17_069: [if HTTPAPIEX_SAS_ExecuteRequest fails or the http status code >=300 then IoTHubTransportHttp_DoWork shall not do any other action (it is assumed at the next _DoWork it shall be retried).] */
                                    LogError("unexpected HTTP status code (%u)\r\n", statusCode);
                                    reversePutListBackIn(&(deviceData->eventConfirmations), deviceData->waitingToSend);
                                }
                            }
                        }
                        BUFFER_delete(temp);
                    }
                    STRING_delete(payload);
                    break;
                }
                case MAKE_PAYLOAD_FIRST_ITEM_DOES_NOT_FIT:
                {
                    IoTHubClient_LL_SendComplete(iotHubClientHandle, &(deviceData->eventConfirmations), IOTHUB_BATCHSTATE_FAILED); /*takes care of emptying the list too*/
                    break;
                }
                case MAKE_PAYLOAD_ERROR:
                {
                    LogError("unrecoverable errors while building a batch message\r\n");
                    break;
                }
                case MAKE_PAYLOAD_NO_ITEMS:
                {
                    /*do nothing*/
                    break;
                }
                default:
                {
                    LogError("internal error: switch's default branch reached when never intended\r\n");
                    break;
                }
                }
            }
        }
        else
        {
            const unsigned char* messageContent=NULL;
            size_t messageSize=0;
            size_t originalMessageSize=0;
            IOTHUB_MESSAGE_LIST* message = containingRecord(deviceData->waitingToSend->Flink, IOTHUB_MESSAGE_LIST, entry);
            IOTHUBMESSAGE_CONTENT_TYPE contentType = IoTHubMessage_GetContentType(message->messageHandle);

            /*Codes_SRS_TRANSPORTMULTITHTTP_17_073: [The message size is computed from the length of the payload + 384.]*/
            if (!(
                (((contentType == IOTHUBMESSAGE_BYTEARRAY) && 
                    (IoTHubMessage_GetByteArray(message->messageHandle, &messageContent, &originalMessageSize)==IOTHUB_MESSAGE_OK)) ? (messageSize= originalMessageSize + MAXIMUM_PAYLOAD_OVERHEAD, 1): 0)
                
                ||

                ((contentType == IOTHUBMESSAGE_STRING) && (
                    messageContent = (const unsigned char*)IoTHubMessage_GetString(message->messageHandle), 
                    (messageSize = MAXIMUM_PAYLOAD_OVERHEAD + (originalMessageSize = ((messageContent == NULL)?0:strlen((const char*)messageContent)))), 
                    messageContent!=NULL)
                    )
                ))
            {
                LogError("unable to get the message content\r\n");
                /*go on...*/
            }
            else
            {
                /*Codes_SRS_TRANSPORTMULTITHTTP_17_075: [If the oldest message in waitingToSend causes the message to exceed the message size limit then it shall be removed from waitingToSend, and IoTHubClient_LL_SendComplete shall be called. Parameter PDLIST_ENTRY completed shall point to a list containing only the oldest item, and parameter IOTHUB_BATCHSTATE result shall be set to IOTHUB_BATCHSTATE_FAILED.]*/
                /*Codes_SRS_TRANSPORTMULTITHTTP_17_072: [The message size shall be limited to 255KB -1 bytes.] */
                if (messageSize > MAXIMUM_MESSAGE_SIZE)
                {
                    PDLIST_ENTRY head = DList_RemoveHeadList(deviceData->waitingToSend); /*actually this is the same as "actual", but now it is removed*/
                    DList_InsertTailList(&(deviceData->eventConfirmations), head);
                    IoTHubClient_LL_SendComplete(iotHubClientHandle, &(deviceData->eventConfirmations), IOTHUB_BATCHSTATE_FAILED); /*takes care of emptying the list too*/
                }
                else
                {
                    /*Codes_SRS_TRANSPORTMULTITHTTP_17_071: [If option SetBatching is false then _Dowork shall send individual event message as specced below.] */
                    /*Codes_SRS_TRANSPORTMULTITHTTP_17_076: [A clone of the event HTTP request headers shall be created.]*/
                    HTTP_HEADERS_HANDLE clonedEventHTTPrequestHeaders = HTTPHeaders_Clone(deviceData->eventHTTPrequestHeaders);
                    if (clonedEventHTTPrequestHeaders == NULL)
                    {
                        /*Codes_SRS_TRANSPORTMULTITHTTP_17_079: [If any HTTP header operation fails, _DoWork shall advance to the next action.] */
                        LogError("HTTPHeaders_Clone failed\r\n");
                    }
                    else
                    {
                        /*Codes_SRS_TRANSPORTMULTITHTTP_17_077: [The cloned HTTP headers shall have the HTTP header "Content-Type" set to "application/octet-stream".] */
                        if (HTTPHeaders_ReplaceHeaderNameValuePair(clonedEventHTTPrequestHeaders, CONTENT_TYPE, APPLICATION_OCTET_STREAM) != HTTP_HEADERS_OK)
                        {
                            /*Codes_SRS_TRANSPORTMULTITHTTP_17_079: [If any HTTP header operation fails, _DoWork shall advance to the next action.] */
                            LogError("HTTPHeaders_ReplaceHeaderNameValuePair failed\r\n");
                        }
                        else
                        {
                            /*Codes_SRS_TRANSPORTMULTITHTTP_17_078: [Every message property "property":"value" shall be added to the HTTP headers as an individual header "iothub-app-property":"value".] */
                            MAP_HANDLE map = IoTHubMessage_Properties(message->messageHandle);
                            const char*const* keys;
                            const char*const* values;
                            size_t count;
                            if (Map_GetInternals(map, &keys, &values, &count) != MAP_OK)
                            {
                                /*Codes_SRS_TRANSPORTMULTITHTTP_17_078: [If any HTTP header operation fails, _DoWork shall advance to the next action.] */
                                LogError("unable to Map_GetInternals\r\n");
                            }
                            else
                            {
                                size_t i;
                                bool goOn = true;
                                const char* msgId;
                                const char* corrId;
                                
                                for (i = 0; (i < count) && goOn; i++)
                                {
                                    /*Codes_SRS_TRANSPORTMULTITHTTP_17_074: [Every property name shall add  to the message size the length of the property name + the length of the property value + 16 bytes.] */
                                    messageSize += (strlen(values[i]) + strlen(keys[i]) + MAXIMUM_PROPERTY_OVERHEAD);
                                    if (messageSize > MAXIMUM_MESSAGE_SIZE)
                                    {
                                        /*Codes_SRS_TRANSPORTMULTITHTTP_17_072: [The message size shall be limited to 255KB -1 bytes.] */
                                        PDLIST_ENTRY head = DList_RemoveHeadList(deviceData->waitingToSend); /*actually this is the same as "actual", but now it is removed*/
                                        DList_InsertTailList(&(deviceData->eventConfirmations), head);
                                        IoTHubClient_LL_SendComplete(iotHubClientHandle, &(deviceData->eventConfirmations), IOTHUB_BATCHSTATE_FAILED); /*takes care of emptying the list too*/
                                        goOn = false;
                                    }
                                    else
                                    {
                                        STRING_HANDLE temp = STRING_construct(IOTHUB_APP_PREFIX);
                                        if (temp == NULL)
                                        {
                                            /*Codes_SRS_TRANSPORTMULTITHTTP_17_079: [If any HTTP header operation fails, _DoWork shall advance to the next action.] */
                                            LogError("unable to STRING_construct\r\n");
                                            goOn = false;
                                        }
                                        else
                                        {
                                            if (STRING_concat(temp, keys[i]) != 0)
                                            {
                                                /*Codes_SRS_TRANSPORTMULTITHTTP_17_079: [If any HTTP header operation fails, _DoWork shall advance to the next action.] */
                                                LogError("unable to STRING_concat\r\n");
                                                goOn = false;
                                            }
                                            else
                                            {
                                                if (HTTPHeaders_ReplaceHeaderNameValuePair(clonedEventHTTPrequestHeaders, STRING_c_str(temp), values[i]) != HTTP_HEADERS_OK)
                                                {
                                                    /*Codes_SRS_TRANSPORTMULTITHTTP_17_079: [If any HTTP header operation fails, _DoWork shall advance to the next action.] */
                                                    LogError("unable to HTTPHeaders_ReplaceHeaderNameValuePair\r\n");
                                                    goOn = false;
                                                }
                                            }
                                            STRING_delete(temp);
                                        }
                                    }
                                }

                                // Add the Message Id and the Correlation Id
                                msgId = IoTHubMessage_GetMessageId(message->messageHandle);
                                if (goOn && msgId != NULL)
                                {
                                    if (HTTPHeaders_ReplaceHeaderNameValuePair(clonedEventHTTPrequestHeaders, IOTHUB_MESSAGE_ID, msgId) != HTTP_HEADERS_OK)
                                    {
                                        LogError("unable to HTTPHeaders_ReplaceHeaderNameValuePair\r\n");
                                        goOn = false;
                                    }
                                }

                                corrId = IoTHubMessage_GetCorrelationId(message->messageHandle);
                                if (goOn && corrId != NULL)
                                {
                                    if (HTTPHeaders_ReplaceHeaderNameValuePair(clonedEventHTTPrequestHeaders, IOTHUB_CORRELATION_ID, corrId) != HTTP_HEADERS_OK)
                                    {
                                        LogError("unable to HTTPHeaders_ReplaceHeaderNameValuePair\r\n");
                                        goOn = false;
                                    }
                                }

                                if (!goOn)
                                {
                                    /*Codes_SRS_TRANSPORTMULTITHTTP_17_079: [If any HTTP header operation fails, _DoWork shall advance to the next action.] */
                                }
                                else
                                {
                                    /*Codes_SRS_TRANSPORTMULTITHTTP_17_080: [IoTHubTransportHttp_DoWork shall call HTTPAPIEX_SAS_ExecuteRequest passing the following parameters] */
                                    BUFFER_HANDLE toBeSend = BUFFER_new();
                                    if (toBeSend == NULL)
                                    {
                                        LogError("unable to BUFFER_new\r\n");
                                    }
                                    else
                                    {
                                        if (BUFFER_build(toBeSend, messageContent, originalMessageSize) != 0)
                                        {
                                            LogError("unable to BUFFER_build\r\n");
                                        }
                                        else
                                        {
                                            unsigned int statusCode;
                                            HTTPAPIEX_RESULT r;
                                            if ((r = HTTPAPIEX_SAS_ExecuteRequest(
												deviceData->sasObject,
                                                handleData->httpApiExHandle,
                                                HTTPAPI_REQUEST_POST,
                                                STRING_c_str(deviceData->eventHTTPrelativePath),
                                                clonedEventHTTPrequestHeaders,
                                                toBeSend,
                                                &statusCode,
                                                NULL,
                                                NULL
                                                )) != HTTPAPIEX_OK)
                                            {
                                                LogError("unable to HTTPAPIEX_ExecuteRequest\r\n");
                                            }
                                            else
                                            {
                                                if (statusCode < 300)
                                                {
                                                    /*Codes_SRS_TRANSPORTMULTITHTTP_17_082: [If HTTPAPIEX_SAS_ExecuteRequest does not fail and http status code <300 then IoTHubTransportHttp_DoWork shall call IoTHubClient_LL_SendComplete. Parameter PDLIST_ENTRY completed shall point to a list the item send, and parameter IOTHUB_BATCHSTATE result shall be set to IOTHUB_BATCHSTATE_SUCCESS. The item shall be removed from waitingToSend.] */
                                                    PDLIST_ENTRY justSent = DList_RemoveHeadList(deviceData->waitingToSend); /*actually this is the same as "actual", but now it is removed*/
                                                    DList_InsertTailList(&(deviceData->eventConfirmations), justSent);
                                                    IoTHubClient_LL_SendComplete(iotHubClientHandle, &(deviceData->eventConfirmations), IOTHUB_BATCHSTATE_SUCCESS); /*takes care of emptying the list too*/
                                                }
                                                else
                                                {
                                                    /*Codes_SRS_TRANSPORTMULTITHTTP_17_081: [If HTTPAPIEX_SAS_ExecuteRequest fails or the http status code >=300 then IoTHubTransportHttp_DoWork shall not do any other action (it is assumed at the next _DoWork it shall be retried).] */
                                                    LogError("unexpected HTTP status code (%u)\r\n", statusCode);
                                                }
                                            }
                                        }
                                        BUFFER_delete(toBeSend);
                                    }
                                }
                            }
                        }
                        HTTPHeaders_Free(clonedEventHTTPrequestHeaders);
                    }
                }
            }
        }
    }
}

#define ACTION_VALUES \
    ABANDON, \
    REJECT, \
    ACCEPT
DEFINE_ENUM(ACTION, ACTION_VALUES);

static void abandonOrAcceptMessage(HTTPTRANSPORT_HANDLE_DATA* handleData, HTTPTRANSPORT_PERDEVICE_DATA* deviceData, const char* ETag, ACTION action)
{
    /*Codes_SRS_TRANSPORTMULTITHTTP_17_097: [_DoWork shall call HTTPAPIEX_SAS_ExecuteRequest with the following parameters:
-requestType: POST
-relativePath: abandon relative path begin (as created by _Create) + value of ETag + "/abandon?api-version=2016-02-03" 
- requestHttpHeadersHandle: an HTTP headers instance containing the following
    Authorization: " "
    If-Match: value of ETag
- requestContent: NULL
- statusCode: a pointer to unsigned int which might be examined for logging
- responseHeadearsHandle: NULL
- responseContent: NULL]*/
    /*Codes_SRS_TRANSPORTMULTITHTTP_17_099: [_DoWork shall call HTTPAPIEX_SAS_ExecuteRequest with the following parameters:
-requestType: DELETE
-relativePath: abandon relative path begin + value of ETag + "?api-version=2016-02-03" 
- requestHttpHeadersHandle: an HTTP headers instance containing the following
    Authorization: " "
    If-Match: value of ETag
- requestContent: NULL
- statusCode: a pointer to unsigned int which might be used by logging
- responseHeadearsHandle: NULL
- responseContent: NULL]*/
    /*Codes_SRS_TRANSPORTMULTITHTTP_17_101: [_DoWork shall call HTTPAPIEX_SAS_ExecuteRequest with the following parameters:
-requestType: DELETE
-relativePath: abandon relative path begin + value of ETag +"?api-version=2016-02-03" + "&reject"
- requestHttpHeadersHandle: an HTTP headers instance containing the following
    Authorization: " "
    If-Match: value of ETag
- requestContent: NULL
- statusCode: a pointer to unsigned int which might be used by logging
- responseHeadearsHandle: NULL
- responseContent: NULL]*/
    
    STRING_HANDLE fullAbandonRelativePath = STRING_clone(deviceData->abandonHTTPrelativePathBegin);
    if (fullAbandonRelativePath == NULL)
    {
        /*Codes_SRS_TRANSPORTMULTITHTTP_17_098: [Abandoning the message is considered successful if the HTTPAPIEX_SAS_ExecuteRequest doesn't fail and the statusCode is 204.]*/
        /*Codes_SRS_TRANSPORTMULTITHTTP_17_100: [Accepting a message is successful when HTTPAPIEX_SAS_ExecuteRequest completes successfully and the status code is 204.] */
        /*Codes_SRS_TRANSPORTMULTITHTTP_17_102: [Rejecting a message is successful when HTTPAPIEX_SAS_ExecuteRequest completes successfully and the status code is 204.] */
        LogError("unable to STRING_clone\r\n");
    }
    else
    {
        STRING_HANDLE ETagUnquoted = STRING_construct_n(ETag + 1, strlen(ETag) - 2); /*skip first character which is '"' and the last one (which is also '"')*/
        if (ETagUnquoted == NULL)
        {
			/*Codes_SRS_TRANSPORTMULTITHTTP_17_098: [Abandoning the message is considered successful if the HTTPAPIEX_SAS_ExecuteRequest doesn't fail and the statusCode is 204.]*/
			/*Codes_SRS_TRANSPORTMULTITHTTP_17_100: [Accepting a message is successful when HTTPAPIEX_SAS_ExecuteRequest completes successfully and the status code is 204.] */
			/*Codes_SRS_TRANSPORTMULTITHTTP_17_102: [Rejecting a message is successful when HTTPAPIEX_SAS_ExecuteRequest completes successfully and the status code is 204.] */
			LogError("unable to STRING_construct_n\r\n");
        }
        else
        {
            if (!(
                (STRING_concat_with_STRING(fullAbandonRelativePath, ETagUnquoted) == 0) &&
                (STRING_concat(fullAbandonRelativePath, (action == ABANDON) ? "/abandon" API_VERSION : ((action == REJECT) ? API_VERSION "&reject" : API_VERSION)) == 0)
                ))
            {
				/*Codes_SRS_TRANSPORTMULTITHTTP_17_098: [Abandoning the message is considered successful if the HTTPAPIEX_SAS_ExecuteRequest doesn't fail and the statusCode is 204.]*/
				/*Codes_SRS_TRANSPORTMULTITHTTP_17_100: [Accepting a message is successful when HTTPAPIEX_SAS_ExecuteRequest completes successfully and the status code is 204.] */
				/*Codes_SRS_TRANSPORTMULTITHTTP_17_102: [Rejecting a message is successful when HTTPAPIEX_SAS_ExecuteRequest completes successfully and the status code is 204.] */
				LogError("unable to STRING_concat\r\n");
            }
            else
            {
                HTTP_HEADERS_HANDLE abandonRequestHttpHeaders = HTTPHeaders_Alloc();
                if (abandonRequestHttpHeaders == NULL)
                {
					/*Codes_SRS_TRANSPORTMULTITHTTP_17_098: [Abandoning the message is considered successful if the HTTPAPIEX_SAS_ExecuteRequest doesn't fail and the statusCode is 204.]*/
					/*Codes_SRS_TRANSPORTMULTITHTTP_17_100: [Accepting a message is successful when HTTPAPIEX_SAS_ExecuteRequest completes successfully and the status code is 204.] */
					/*Codes_SRS_TRANSPORTMULTITHTTP_17_102: [Rejecting a message is successful when HTTPAPIEX_SAS_ExecuteRequest completes successfully and the status code is 204.] */
					LogError("unable to HTTPHeaders_Alloc\r\n");
                }
                else
                {
                    if (!(
                        (HTTPHeaders_AddHeaderNameValuePair(abandonRequestHttpHeaders, "User-Agent", CLIENT_DEVICE_TYPE_PREFIX CLIENT_DEVICE_BACKSLASH IOTHUB_SDK_VERSION) == HTTP_HEADERS_OK) &&
                        (HTTPHeaders_AddHeaderNameValuePair(abandonRequestHttpHeaders, "Authorization", " ") == HTTP_HEADERS_OK) &&
                        (HTTPHeaders_AddHeaderNameValuePair(abandonRequestHttpHeaders, "If-Match", ETag) == HTTP_HEADERS_OK)
                        ))
                    {
						/*Codes_SRS_TRANSPORTMULTITHTTP_17_098: [Abandoning the message is considered successful if the HTTPAPIEX_SAS_ExecuteRequest doesn't fail and the statusCode is 204.]*/
						/*Codes_SRS_TRANSPORTMULTITHTTP_17_100: [Accepting a message is successful when HTTPAPIEX_SAS_ExecuteRequest completes successfully and the status code is 204.] */
						/*Codes_SRS_TRANSPORTMULTITHTTP_17_102: [Rejecting a message is successful when HTTPAPIEX_SAS_ExecuteRequest completes successfully and the status code is 204.] */
						LogError("unable to HTTPHeaders_AddHeaderNameValuePair\r\n");
                    }
                    else
                    {
                        unsigned int statusCode;
                        if (HTTPAPIEX_SAS_ExecuteRequest(
							deviceData->sasObject,
                            handleData->httpApiExHandle,
                            (action == ABANDON) ? HTTPAPI_REQUEST_POST : HTTPAPI_REQUEST_DELETE,                               /*-requestType: POST                                                                                                       */
                            STRING_c_str(fullAbandonRelativePath),              /*-relativePath: abandon relative path begin (as created by _Create) + value of ETag + "/abandon?api-version=2016-02-03"   */
                            abandonRequestHttpHeaders,                          /*- requestHttpHeadersHandle: an HTTP headers instance containing the following                                            */
                            NULL,                                               /*- requestContent: NULL                                                                                                   */
                            &statusCode,                                         /*- statusCode: a pointer to unsigned int which might be examined for logging                                              */
                            NULL,                                               /*- responseHeadearsHandle: NULL                                                                                           */
                            NULL                                                /*- responseContent: NULL]                                                                                                 */
                            ) != HTTPAPIEX_OK)
                        {
							/*Codes_SRS_TRANSPORTMULTITHTTP_17_098: [Abandoning the message is considered successful if the HTTPAPIEX_SAS_ExecuteRequest doesn't fail and the statusCode is 204.]*/
							/*Codes_SRS_TRANSPORTMULTITHTTP_17_100: [Accepting a message is successful when HTTPAPIEX_SAS_ExecuteRequest completes successfully and the status code is 204.] */
							/*Codes_SRS_TRANSPORTMULTITHTTP_17_102: [Rejecting a message is successful when HTTPAPIEX_SAS_ExecuteRequest completes successfully and the status code is 204.] */
							LogError("unable to HTTPAPIEX_ExecuteRequest\r\n");
                        }
                        else
                        {
                            if (statusCode != 204)
                            {
								/*Codes_SRS_TRANSPORTMULTITHTTP_17_098: [Abandoning the message is considered successful if the HTTPAPIEX_SAS_ExecuteRequest doesn't fail and the statusCode is 204.]*/
								/*Codes_SRS_TRANSPORTMULTITHTTP_17_100: [Accepting a message is successful when HTTPAPIEX_SAS_ExecuteRequest completes successfully and the status code is 204.] */
								/*Codes_SRS_TRANSPORTMULTITHTTP_17_102: [Rejecting a message is successful when HTTPAPIEX_SAS_ExecuteRequest completes successfully and the status code is 204.] */
								LogError("unexpected status code returned %u (was expecting 204)\r\n", statusCode);
                            }
                            else
                            {
								/*Codes_SRS_TRANSPORTMULTITHTTP_17_098: [Abandoning the message is considered successful if the HTTPAPIEX_SAS_ExecuteRequest doesn't fail and the statusCode is 204.]*/
								/*Codes_SRS_TRANSPORTMULTITHTTP_17_100: [Accepting a message is successful when HTTPAPIEX_SAS_ExecuteRequest completes successfully and the status code is 204.] */
								/*Codes_SRS_TRANSPORTMULTITHTTP_17_102: [Rejecting a message is successful when HTTPAPIEX_SAS_ExecuteRequest completes successfully and the status code is 204.] */
								/*all is fine*/
                            }
                        }
                    }
                    HTTPHeaders_Free(abandonRequestHttpHeaders);
                }
            }
            STRING_delete(ETagUnquoted);
        }
        STRING_delete(fullAbandonRelativePath);
    }
}

static void DoMessages(HTTPTRANSPORT_HANDLE_DATA* handleData, HTTPTRANSPORT_PERDEVICE_DATA* deviceData, IOTHUB_CLIENT_LL_HANDLE iotHubClientHandle)
{
    /*Codes_SRS_TRANSPORTMULTITHTTP_17_083: [ If device is not subscribed then _DoWork shall advance to the next action. ] */
    if (deviceData->DoWork_PullMessage)
    {
        /*Codes_SRS_TRANSPORTMULTITHTTP_17_123: [After client creation, the first GET shall be allowed no matter what the value of GetMinimumPollingTime.] */
        /*Codes_SRS_TRANSPORTMULTITHTTP_17_124: [If time is not available then all calls shall be treated as if they are the first one.] */
        /*Codes_SRS_TRANSPORTMULTITHTTP_17_122: [A GET request that happens earlier than GetMinimumPollingTime shall be ignored.] */
        time_t timeNow = get_time(NULL);
        bool isPollingAllowed = deviceData->isFirstPoll || (timeNow == (time_t)(-1)) || (get_difftime(timeNow, deviceData->lastPollTime) > handleData->getMinimumPollingTime);
        if (isPollingAllowed)
        {
        HTTP_HEADERS_HANDLE responseHTTPHeaders = HTTPHeaders_Alloc();
        if (responseHTTPHeaders == NULL)
        {
            /*Codes_SRS_TRANSPORTMULTITHTTP_17_085: [If the call to HTTPAPIEX_SAS_ExecuteRequest did not executed successfully or building any part of the prerequisites of the call fails, then _DoWork shall advance to the next action in this description.] */
            LogError("unable to HTTPHeaders_Alloc\r\n");
        }
        else
        {
            BUFFER_HANDLE responseContent = BUFFER_new();
            if (responseContent == NULL)
            {
                /*Codes_SRS_TRANSPORTMULTITHTTP_17_085: [If the call to HTTPAPIEX_SAS_ExecuteRequest did not executed successfully or building any part of the prerequisites of the call fails, then _DoWork shall advance to the next action in this description.] */
                LogError("unable to BUFFER_new\r\n");
            }
            else
            {
                unsigned int statusCode;
                /*Codes_SRS_TRANSPORTMULTITHTTP_17_084: [Otherwise, IoTHubTransportHttp_DoWork shall call HTTPAPIEX_SAS_ExecuteRequest passing the following parameters
requestType: GET
relativePath: the message HTTP relative path
requestHttpHeadersHandle: message HTTP request headers created by _Create
requestContent: NULL
statusCode: a pointer to unsigned int which shall be later examined
responseHeadearsHandle: a new instance of HTTP headers
responseContent: a new instance of buffer] 
*/
                if (HTTPAPIEX_SAS_ExecuteRequest(
					deviceData->sasObject,
                    handleData->httpApiExHandle,     
                    HTTPAPI_REQUEST_GET,                                            /*requestType: GET*/
                    STRING_c_str(deviceData->messageHTTPrelativePath),         /*relativePath: the message HTTP relative path*/
					deviceData->messageHTTPrequestHeaders,                     /*requestHttpHeadersHandle: message HTTP request headers created by _Create*/
                    NULL,                                                           /*requestContent: NULL*/
                    &statusCode,                                                    /*statusCode: a pointer to unsigned int which shall be later examined*/
                    responseHTTPHeaders,                                            /*responseHeadearsHandle: a new instance of HTTP headers*/
                    responseContent                                                 /*responseContent: a new instance of buffer*/
                    ) 
                    != HTTPAPIEX_OK)
                {
                    /*Codes_SRS_TRANSPORTMULTITHTTP_17_085: [If the call to HTTPAPIEX_SAS_ExecuteRequest did not executed successfully or building any part of the prerequisites of the call fails, then _DoWork shall advance to the next action in this description.] */
                    LogError("unable to HTTPAPIEX_ExecuteRequest\r\n");
                }
                else
                { 
                        /*HTTP dialogue was succesfull*/
                        if (timeNow == (time_t)(-1))
                        {
							deviceData->isFirstPoll = true;
                        }
                        else
                        {
							deviceData->isFirstPoll = false;
							deviceData->lastPollTime = timeNow;
                        }
                    if (statusCode == 204)
                    {
                        /*Codes_SRS_TRANSPORTMULTITHTTP_17_086: [If the HTTPAPIEX_SAS_ExecuteRequest executed successfully then status code shall be examined. Any status code different than 200 causes _DoWork to advance to the next action.] */
                        /*this is an expected status code, means "no commands", but logging that creates panic*/

                        /*do nothing, advance to next action*/
                    }
                    else if (statusCode != 200)
                    {
                        /*Codes_SRS_TRANSPORTMULTITHTTP_17_086: [If the HTTPAPIEX_SAS_ExecuteRequest executed successfully then status code shall be examined. Any status code different than 200 causes _DoWork to advance to the next action.] */
                        LogError("expected status code was 200, but actually was received %u... moving on\r\n", statusCode);
                    }
                    else
                    {
                        /*Codes_SRS_TRANSPORTMULTITHTTP_17_087: [If status code is 200, then _DoWork shall make a copy of the value of the "ETag" http header.]*/
                        const char* etagValue = HTTPHeaders_FindHeaderValue(responseHTTPHeaders, "ETag");
                        if (etagValue == NULL)
                        {
                            LogError("unable to find a received header called \"E-Tag\"\r\n");
                        }
                        else
                        {
                            /*Codes_SRS_TRANSPORTMULTITHTTP_17_088: [If no such header is found or is invalid, then _DoWork shall advance to the next action.]*/
                            size_t etagsize = strlen(etagValue);
                            if (
                                (etagsize < 2) ||
                                (etagValue[0] != '"') ||
                                (etagValue[etagsize - 1] != '"')
                                )
                            {
                                LogError("ETag is not a valid quoted string\r\n");
                            }
                            else
                            {
                                /*Codes_SRS_TRANSPORTMULTITHTTP_17_089: [_DoWork shall assemble an IOTHUBMESSAGE_HANDLE from the received HTTP content (using the responseContent buffer).] */
                                IOTHUB_MESSAGE_HANDLE receivedMessage = IoTHubMessage_CreateFromByteArray(BUFFER_u_char(responseContent), BUFFER_length(responseContent));
                                if (receivedMessage == NULL)
                                {
                                    /*Codes_SRS_TRANSPORTMULTITHTTP_17_092: [If assembling the message fails in any way, then _DoWork shall "abandon" the message.]*/
                                    LogError("unable to IoTHubMessage_CreateFromByteArray, trying to abandon the message... \r\n");
                                    abandonOrAcceptMessage(handleData, deviceData, etagValue, ABANDON);
                                }
                                else
                                {
                                    /*Codes_SRS_TRANSPORTMULTITHTTP_17_090: [All the HTTP headers of the form iothub-app-name:somecontent shall be transformed in message properties {name, somecontent}.]*/
                                    /*Codes_SRS_TRANSPORTMULTITHTTP_17_091: [The HTTP header of iothub-messageid shall be set in the MessageId.]*/
                                    size_t nHeaders;
                                    if (HTTPHeaders_GetHeaderCount(responseHTTPHeaders, &nHeaders) != HTTP_HEADERS_OK)
                                    {
                                        LogError("unable to get the count of HTTP headers\r\n");
                                        abandonOrAcceptMessage(handleData, deviceData, etagValue, ABANDON);
                                    }
                                    else
                                    {
                                        size_t i;
                                        MAP_HANDLE properties = (nHeaders > 0) ? IoTHubMessage_Properties(receivedMessage) : NULL;
                                        for (i = 0; i < nHeaders; i++)
                                        {
                                            char* completeHeader;
                                            if (HTTPHeaders_GetHeader(responseHTTPHeaders, i, &completeHeader) != HTTP_HEADERS_OK)
                                            {
                                                break;
                                            }
                                            else
                                            {
                                                if (strncmp(IOTHUB_APP_PREFIX, completeHeader, strlen(IOTHUB_APP_PREFIX)) == 0)
                                                {
                                                    /*looks like a property headers*/
                                                    /*there's a guaranteed ':' in the completeHeader, by HTTP_HEADERS module*/
                                                    char* whereIsColon = strchr(completeHeader, ':');
                                                    if (whereIsColon != NULL)
                                                    {
                                                        *whereIsColon = '\0'; /*cut it down*/
                                                        if (Map_AddOrUpdate(properties, completeHeader + strlen(IOTHUB_APP_PREFIX), whereIsColon + 2) != MAP_OK) /*whereIsColon+1 is a space because HTTPEHADERS outputs a ": " between name and value*/
                                                        {
                                                            free(completeHeader);
                                                            break;
                                                        }
                                                    }
                                                }
                                                else if (strncmp(IOTHUB_MESSAGE_ID, completeHeader, strlen(IOTHUB_MESSAGE_ID)) == 0)
                                                {
                                                    char* whereIsColon = strchr(completeHeader, ':');
                                                    if (whereIsColon != NULL)
                                                    {
                                                        *whereIsColon = '\0'; /*cut it down*/
                                                        if (IoTHubMessage_SetMessageId(receivedMessage, whereIsColon + 2) != IOTHUB_MESSAGE_OK)
                                                        {
                                                            free(completeHeader);
                                                            break;
                                                        }
                                                    }
                                                }
                                                else if (strncmp(IOTHUB_CORRELATION_ID, completeHeader, strlen(IOTHUB_CORRELATION_ID)) == 0)
                                                {
                                                    char* whereIsColon = strchr(completeHeader, ':');
                                                    if (whereIsColon != NULL)
                                                    {
                                                        *whereIsColon = '\0'; /*cut it down*/
                                                        if (IoTHubMessage_SetCorrelationId(receivedMessage, whereIsColon + 2) != IOTHUB_MESSAGE_OK)
                                                        {
                                                            free(completeHeader);
                                                            break;
                                                        }
                                                    }
                                                }
                                                free(completeHeader);
                                            }
                                        }

                                        if (i < nHeaders)
                                        {
                                            abandonOrAcceptMessage(handleData, deviceData, etagValue, ABANDON);
                                        }
                                        else
                                        {
                                            /*Codes_SRS_TRANSPORTMULTITHTTP_17_093: [Otherwise, _DoWork shall call IoTHubClient_LL_MessageCallback with parameters handle = iotHubClientHandle and message = newly created message.]*/
                                            IOTHUBMESSAGE_DISPOSITION_RESULT messageResult = IoTHubClient_LL_MessageCallback(iotHubClientHandle, receivedMessage);
                                            if (messageResult == IOTHUBMESSAGE_ACCEPTED)
                                            {
                                                /*Codes_SRS_TRANSPORTMULTITHTTP_17_094: [If IoTHubClient_LL_MessageCallback returns IOTHUBMESSAGE_ACCEPTED then _DoWork shall "accept" the message.]*/
                                                abandonOrAcceptMessage(handleData, deviceData, etagValue, ACCEPT);
                                            }
                                            else if (messageResult == IOTHUBMESSAGE_REJECTED)
                                            {
                                                /*Codes_SRS_TRANSPORTMULTITHTTP_17_095: [If IoTHubClient_LL_MessageCallback returns IOTHUBMESSAGE_REJECTED then _DoWork shall "reject" the message.]*/
                                                abandonOrAcceptMessage(handleData, deviceData, etagValue, REJECT);
                                            }
                                            else
                                            {
                                                /*Codes_SRS_TRANSPORTMULTITHTTP_17_096: [If IoTHubClient_LL_MessageCallback returns IOTHUBMESSAGE_ABANDONED then _DoWork shall "abandon" the message.] */
                                                abandonOrAcceptMessage(handleData, deviceData, etagValue, ABANDON);
                                            }
                                        }
                                    }
                                    IoTHubMessage_Destroy(receivedMessage);
                                }
                            }
                            
                        }
                    }
                }
                BUFFER_delete(responseContent);
            }
            HTTPHeaders_Free(responseHTTPHeaders);
        }
    }
        else
        {
            /*isPollingAllowed is false... */
            /*do nothing "shall be ignored*/
}
    }
}

void IoTHubTransportHttp_DoWork(TRANSPORT_HANDLE handle, IOTHUB_CLIENT_LL_HANDLE iotHubClientHandle)
{
	/*Codes_SRS_TRANSPORTMULTITHTTP_17_049: [ If handle is NULL, then IoTHubTransportHttp_DoWork shall do nothing. ]*/
	/*Codes_SRS_TRANSPORTMULTITHTTP_17_140: [ If iotHubClientHandle is NULL, then IoTHubTransportHttp_DoWork shall do nothing. ]*/
    if ((handle != NULL) && (iotHubClientHandle != NULL))
    {
		HTTPTRANSPORT_HANDLE_DATA* handleData = (HTTPTRANSPORT_HANDLE_DATA*)handle;
		IOTHUB_DEVICE_HANDLE* listItem;
		size_t listSize = VECTOR_size(handleData->perDeviceList);
		/*Codes_SRS_TRANSPORTMULTITHTTP_17_052: [ IoTHubTransportHttp_DoWork shall perform a round-robin loop through every deviceHandle in the transport device list. ]*/
		// not round robin
		/*Codes_SRS_TRANSPORTMULTITHTTP_17_050: [ IoTHubTransportHttp_DoWork shall call loop through the device list. ] */
		/*Codes_SRS_TRANSPORTMULTITHTTP_17_051: [ IF the list is empty, then IoTHubTransportHttp_DoWork shall do nothing. ]*/
		for (size_t i = 0; i < listSize; i++)
		{
			listItem = VECTOR_element(handleData->perDeviceList, i);
			HTTPTRANSPORT_PERDEVICE_DATA* perDeviceItem = (HTTPTRANSPORT_PERDEVICE_DATA*)(*listItem);
			DoEvent(handleData, perDeviceItem, iotHubClientHandle);
			DoMessages(handleData, perDeviceItem, iotHubClientHandle);

		}
    }
	else
	{
		LogError("Invalid Argument NULL call on DoWork.\r\n");
	}
}

IOTHUB_CLIENT_RESULT IoTHubTransportHttp_GetSendStatus(IOTHUB_DEVICE_HANDLE handle, IOTHUB_CLIENT_STATUS *iotHubClientStatus)
{
    IOTHUB_CLIENT_RESULT result;

    if (handle == NULL)
    {
		/*Codes_SRS_TRANSPORTMULTITHTTP_17_111: [ IoTHubTransportHttp_GetSendStatus shall return IOTHUB_CLIENT_INVALID_ARG if called with NULL parameter. ]*/
        result = IOTHUB_CLIENT_INVALID_ARG;
        LogError("Invalid handle to IoTHubClient HTTP transport instance.\r\n");
    }
    else if (iotHubClientStatus == NULL)
    {
        result = IOTHUB_CLIENT_INVALID_ARG;
        LogError("Invalid pointer to output parameter IOTHUB_CLIENT_STATUS.\r\n");
    }
    else
    {
		/*Codes_SRS_TRANSPORTMULTITHTTP_17_138: [ IoTHubTransportHttp_GetSendStatus shall locate deviceHandle in the transport device list by calling list_find_if. ]*/
		IOTHUB_DEVICE_HANDLE* listItem = get_perDeviceDataItem(handle);
		if (listItem == NULL)
		{
			/*Codes_SRS_TRANSPORTMULTITHTTP_17_139: [ If the device structure is not found, then this function shall fail and return with IOTHUB_CLIENT_INVALID_ARG. ]*/
			result = IOTHUB_CLIENT_INVALID_ARG;
			LogError("Device not found in transport list.\r\n");
		}
		else
		{
			HTTPTRANSPORT_PERDEVICE_DATA* deviceData = (HTTPTRANSPORT_PERDEVICE_DATA*)(*listItem);
			/* Codes_SRS_TRANSPORTMULTITHTTP_17_113: [ IoTHubTransportHttp_GetSendStatus shall return IOTHUB_CLIENT_OK and status IOTHUB_CLIENT_SEND_STATUS_BUSY if there are currently event items to be sent or being sent. ] */
			if (!DList_IsListEmpty(deviceData->waitingToSend))
			{
				*iotHubClientStatus = IOTHUB_CLIENT_SEND_STATUS_BUSY;
			}
			/* Codes_SRS_TRANSPORTMULTITHTTP_17_112: [ IoTHubTransportHttp_GetSendStatus shall return IOTHUB_CLIENT_OK and status IOTHUB_CLIENT_SEND_STATUS_IDLE if there are currently no event items to be sent or being sent. ] */
			else
			{
				*iotHubClientStatus = IOTHUB_CLIENT_SEND_STATUS_IDLE;
			}
			result = IOTHUB_CLIENT_OK;
		}
    }

    return result;
}

IOTHUB_CLIENT_RESULT IoTHubTransportHttp_SetOption(TRANSPORT_HANDLE handle, const char* option, const void* value)
{
    IOTHUB_CLIENT_RESULT result;
    /*Codes_SRS_TRANSPORTMULTITHTTP_17_114: [If handle parameter is NULL then IoTHubTransportHttp_SetOption shall return IOTHUB_CLIENT_INVALID_ARG.] */
    /*Codes_SRS_TRANSPORTMULTITHTTP_17_115: [If option parameter is NULL then IoTHubTransportHttp_SetOption shall return IOTHUB_CLIENT_INVALID_ARG.] */
    /*Codes_SRS_TRANSPORTMULTITHTTP_17_116: [If value parameter is NULL then IoTHubTransportHttp_SetOption shall return IOTHUB_CLIENT_INVALID_ARG.] */
    if (
        (handle == NULL) ||
        (option == NULL) ||
        (value == NULL)
        )
    { 
        result = IOTHUB_CLIENT_INVALID_ARG;
        LogError("invalid parameter (NULL) passed to IoTHubTransportHttp_SetOption\r\n");
    }
    else
    {
        HTTPTRANSPORT_HANDLE_DATA* handleData = (HTTPTRANSPORT_HANDLE_DATA*)handle;
        /*Codes_SRS_TRANSPORTMULTITHTTP_17_120: ["Batching"] */
        if (strcmp("Batching", option) == 0)
        {
            /*Codes_SRS_TRANSPORTMULTITHTTP_17_117: [If optionName is an option handled by IoTHubTransportHttp then it shall be set.] */
            handleData->doBatchedTransfers = *(bool*)value;
            result = IOTHUB_CLIENT_OK;
        }
        /*Codes_SRS_TRANSPORTMULTITHTTP_17_121: ["MinimumPollingTime"] */
        else if (strcmp("MinimumPollingTime", option) == 0)
        {
            handleData->getMinimumPollingTime = *(unsigned int*)value;
            result = IOTHUB_CLIENT_OK;
        }
        else
        {
			/*Codes_SRS_TRANSPORTMULTITHTTP_17_126: [ "TrustedCerts"] */
			/*Codes_SRS_TRANSPORTMULTITHTTP_17_127: [ NULL shall be allowed. ]*/
			/*Codes_SRS_TRANSPORTMULTITHTTP_17_129: [ This option shall passed down to the lower layer by calling HTTPAPIEX_SetOption. ]*/
            /*Codes_SRS_TRANSPORTMULTITHTTP_17_118: [Otherwise, IoTHubTransport_Http shall call HTTPAPIEX_SetOption with the same parameters and return the translated code.] */
            HTTPAPIEX_RESULT HTTPAPIEX_result = HTTPAPIEX_SetOption(handleData->httpApiExHandle, option, value);
            /*Codes_SRS_TRANSPORTMULTITHTTP_17_119: [The following table translates HTTPAPIEX return codes to IOTHUB_CLIENT_RESULT return codes:] */
            if (HTTPAPIEX_result == HTTPAPIEX_OK)
            {
                result = IOTHUB_CLIENT_OK;
            }
            else if (HTTPAPIEX_result == HTTPAPIEX_INVALID_ARG)
            {
                result = IOTHUB_CLIENT_INVALID_ARG;
                LogError("HTTPAPIEX_SetOption failed\r\n");
            }
            else
            {
                result = IOTHUB_CLIENT_ERROR;
                LogError("HTTPAPIEX_SetOption failed\r\n");
            }
        }
    }
    return result;
}<|MERGE_RESOLUTION|>--- conflicted
+++ resolved
@@ -78,103 +78,103 @@
 
 	STRING_HANDLE deviceId;
 	STRING_HANDLE deviceKey;
-	STRING_HANDLE eventHTTPrelativePath;
-	STRING_HANDLE messageHTTPrelativePath;
-	HTTP_HEADERS_HANDLE eventHTTPrequestHeaders;
-	HTTP_HEADERS_HANDLE messageHTTPrequestHeaders;
-	STRING_HANDLE abandonHTTPrelativePathBegin;
-	HTTPAPIEX_SAS_HANDLE sasObject;
-	bool DoWork_PullMessage;
-	time_t lastPollTime;
+    STRING_HANDLE eventHTTPrelativePath;
+    STRING_HANDLE messageHTTPrelativePath;
+    HTTP_HEADERS_HANDLE eventHTTPrequestHeaders;
+    HTTP_HEADERS_HANDLE messageHTTPrequestHeaders;
+    STRING_HANDLE abandonHTTPrelativePathBegin;
+    HTTPAPIEX_SAS_HANDLE sasObject;
+    bool DoWork_PullMessage;
+    time_t lastPollTime;
 	bool isFirstPoll;
 
-	PDLIST_ENTRY waitingToSend;
-	DLIST_ENTRY eventConfirmations; /*holds items for event confirmations*/
+    PDLIST_ENTRY waitingToSend;
+    DLIST_ENTRY eventConfirmations; /*holds items for event confirmations*/
 } HTTPTRANSPORT_PERDEVICE_DATA;
 
 static void destroy_eventHTTPrelativePath(HTTPTRANSPORT_PERDEVICE_DATA* handleData)
 {
-	STRING_delete(handleData->eventHTTPrelativePath);
-	handleData->eventHTTPrelativePath = NULL;
+    STRING_delete(handleData->eventHTTPrelativePath);
+    handleData->eventHTTPrelativePath = NULL;
 }
 
 static bool create_eventHTTPrelativePath(HTTPTRANSPORT_PERDEVICE_DATA* handleData, const char * deviceId)
 {
 	/*Codes_SRS_TRANSPORTMULTITHTTP_17_017: [ IoTHubTransportHttp_Register shall create an immutable string (further called "event HTTP relative path") from the following pieces: "/devices/" + URL_ENCODED(deviceId) + "/messages/events" + APIVERSION. ]*/
-	bool result;
+    bool result;
 	STRING_HANDLE urlEncodedDeviceId;
-	handleData->eventHTTPrelativePath = STRING_construct("/devices/");
-	if (handleData->eventHTTPrelativePath == NULL)
-	{
+    handleData->eventHTTPrelativePath = STRING_construct("/devices/");
+    if (handleData->eventHTTPrelativePath == NULL)
+    {
 		LogError("STRING_construct failed.");
-		result = false;
-	}
+        result = false;
+    }
 	else
 	{
 		if (!(
 			((urlEncodedDeviceId = URL_EncodeString(deviceId)) != NULL) &&
-			(STRING_concat_with_STRING(handleData->eventHTTPrelativePath, urlEncodedDeviceId) == 0) &&
-			(STRING_concat(handleData->eventHTTPrelativePath, EVENT_ENDPOINT API_VERSION) == 0)
-			))
-		{
+        (STRING_concat_with_STRING(handleData->eventHTTPrelativePath, urlEncodedDeviceId) == 0) &&
+        (STRING_concat(handleData->eventHTTPrelativePath, EVENT_ENDPOINT API_VERSION) == 0)
+        ))
+    {
 			/*Codes_SRS_TRANSPORTMULTITHTTP_17_018: [ If creating the string fail for any reason then IoTHubTransportHttp_Register shall fail and return NULL. ]*/
-			destroy_eventHTTPrelativePath(handleData);
+        destroy_eventHTTPrelativePath(handleData);
 			LogError("Creating HTTP event relative path failed.");
-			result = false;
-		}
-		else
-		{
-			result = true;
-		}
-		STRING_delete(urlEncodedDeviceId);
+        result = false;
+    }
+    else
+    {
+        result = true;
+    }
+    STRING_delete(urlEncodedDeviceId);
 	}
-	return result;
+    return result;
 }
 
 static void destroy_messageHTTPrelativePath(HTTPTRANSPORT_PERDEVICE_DATA* handleData)
 {
-	STRING_delete(handleData->messageHTTPrelativePath);
-	handleData->messageHTTPrelativePath = NULL;
+    STRING_delete(handleData->messageHTTPrelativePath);
+    handleData->messageHTTPrelativePath = NULL;
 }
 
 static bool create_messageHTTPrelativePath(HTTPTRANSPORT_PERDEVICE_DATA* handleData, const char * deviceId)
 {
-	bool result;
-	handleData->messageHTTPrelativePath = STRING_construct("/devices/");
-	if (handleData->messageHTTPrelativePath == NULL)
-	{
+    bool result;
+    handleData->messageHTTPrelativePath = STRING_construct("/devices/");
+    if (handleData->messageHTTPrelativePath == NULL)
+    {
 		LogError("STRING_construct failed.");
-		result = false;
-	}
-	else
-	{
+        result = false;
+    }
+    else
+    {
 		STRING_HANDLE urlEncodedDeviceId;
 		/*Codes_SRS_TRANSPORTMULTITHTTP_17_019: [ IoTHubTransportHttp_Register shall create an immutable string (further called "message HTTP relative path") from the following pieces: "/devices/" + URL_ENCODED(deviceId) + "/messages/devicebound" + APIVERSION. ]*/
-		if (!(
+        if (!(
 			((urlEncodedDeviceId = URL_EncodeString(deviceId)) != NULL) &&
-			(STRING_concat_with_STRING(handleData->messageHTTPrelativePath, urlEncodedDeviceId) == 0) &&
-			(STRING_concat(handleData->messageHTTPrelativePath, MESSAGE_ENDPOINT_HTTP API_VERSION) == 0)
-			))
-		{
+            (STRING_concat_with_STRING(handleData->messageHTTPrelativePath, urlEncodedDeviceId) == 0) &&
+            (STRING_concat(handleData->messageHTTPrelativePath, MESSAGE_ENDPOINT_HTTP API_VERSION) == 0)
+            ))
+        {
 			/*Codes_SRS_TRANSPORTMULTITHTTP_17_020: [ If creating the message HTTP relative path fails, then IoTHubTransportHttp_Register shall fail and return NULL. ]*/
 			LogError("Creating HTTP message relative path failed.");
-			result = false;
-			destroy_messageHTTPrelativePath(handleData);
-		}
-		else
-		{
-			result = true;
-		}
-		STRING_delete(urlEncodedDeviceId);
-	}
-
-	return result;
+            result = false;
+            destroy_messageHTTPrelativePath(handleData);
+        }
+        else
+        {
+            result = true;
+        }
+        STRING_delete(urlEncodedDeviceId);
+    }
+    
+    return result;
 }
 
 static void destroy_eventHTTPrequestHeaders(HTTPTRANSPORT_PERDEVICE_DATA* handleData)
 {
-	HTTPHeaders_Free(handleData->eventHTTPrequestHeaders);
-	handleData->eventHTTPrequestHeaders = NULL;
+    HTTPHeaders_Free(handleData->eventHTTPrequestHeaders);
+    handleData->eventHTTPrequestHeaders = NULL;
 }
 
 static bool create_eventHTTPrequestHeaders(HTTPTRANSPORT_PERDEVICE_DATA* handleData, const char * deviceId)
@@ -182,207 +182,210 @@
 	/*Codes_SRS_TRANSPORTMULTITHTTP_17_021: [ IoTHubTransportHttp_Register shall create a set of HTTP headers (further called "event HTTP request headers") consisting of the following fixed field names and values: "iothub-to":"/devices/" + URL_ENCODED(deviceId) + "/messages/events"; "Authorization":""
 "Accept":"application/json"
 "Connection":"Keep-Alive" ]*/
-	bool result;
-	handleData->eventHTTPrequestHeaders = HTTPHeaders_Alloc();
-	if (handleData->eventHTTPrequestHeaders == NULL)
-	{
+    bool result;
+    handleData->eventHTTPrequestHeaders = HTTPHeaders_Alloc();
+    if (handleData->eventHTTPrequestHeaders == NULL)
+    {
 		LogError("HTTPHeaders_Alloc failed.");
-		result = false;
-	}
-	else
-	{
-		STRING_HANDLE temp = STRING_construct("/devices/");
-		if (temp == NULL)
-		{
+        result = false;
+    }
+    else
+    {
+        STRING_HANDLE temp = STRING_construct("/devices/");
+        if (temp == NULL)
+        {
 			LogError("STRING_construct failed.");
-			result = false;
-			destroy_eventHTTPrequestHeaders(handleData);
-		}
-		else
-		{
+            result = false;
+            destroy_eventHTTPrequestHeaders(handleData);
+        }
+        else
+        {
 			STRING_HANDLE urlEncodedDeviceId;
-			if (!(
+            if (!(
 				((urlEncodedDeviceId = URL_EncodeString(deviceId)) != NULL) &&
-				(STRING_concat_with_STRING(temp, urlEncodedDeviceId) == 0) &&
-				(STRING_concat(temp, EVENT_ENDPOINT) == 0)
-				))
-			{
+                (STRING_concat_with_STRING(temp, urlEncodedDeviceId) == 0) &&
+                (STRING_concat(temp, EVENT_ENDPOINT) == 0)
+                ))
+            {
 				LogError("deviceId construction failed.");
-				result = false;
-				destroy_eventHTTPrequestHeaders(handleData);
-			}
-			else
-			{
-				if (!(
-					(HTTPHeaders_AddHeaderNameValuePair(handleData->eventHTTPrequestHeaders, "iothub-to", STRING_c_str(temp)) == HTTP_HEADERS_OK) &&
-					(HTTPHeaders_AddHeaderNameValuePair(handleData->eventHTTPrequestHeaders, "Authorization", " ") == HTTP_HEADERS_OK) &&
-					(HTTPHeaders_AddHeaderNameValuePair(handleData->eventHTTPrequestHeaders, "Accept", "application/json") == HTTP_HEADERS_OK) &&
-					(HTTPHeaders_AddHeaderNameValuePair(handleData->eventHTTPrequestHeaders, "Connection", "Keep-Alive") == HTTP_HEADERS_OK) &&
-					(HTTPHeaders_AddHeaderNameValuePair(handleData->eventHTTPrequestHeaders, "User-Agent", CLIENT_DEVICE_TYPE_PREFIX CLIENT_DEVICE_BACKSLASH IOTHUB_SDK_VERSION) == HTTP_HEADERS_OK)
-					))
-				{
+                result = false;
+                destroy_eventHTTPrequestHeaders(handleData);
+            }
+            else
+            {
+                if (!(
+                    (HTTPHeaders_AddHeaderNameValuePair(handleData->eventHTTPrequestHeaders, "iothub-to", STRING_c_str(temp)) == HTTP_HEADERS_OK) &&
+                    (HTTPHeaders_AddHeaderNameValuePair(handleData->eventHTTPrequestHeaders, "Authorization", " ") == HTTP_HEADERS_OK) &&
+                    (HTTPHeaders_AddHeaderNameValuePair(handleData->eventHTTPrequestHeaders, "Accept", "application/json") == HTTP_HEADERS_OK) &&
+                    (HTTPHeaders_AddHeaderNameValuePair(handleData->eventHTTPrequestHeaders, "Connection", "Keep-Alive") == HTTP_HEADERS_OK) &&
+                    (HTTPHeaders_AddHeaderNameValuePair(handleData->eventHTTPrequestHeaders, "User-Agent", CLIENT_DEVICE_TYPE_PREFIX CLIENT_DEVICE_BACKSLASH IOTHUB_SDK_VERSION) == HTTP_HEADERS_OK)
+                    ))
+                {
 					/*Codes_SRS_TRANSPORTMULTITHTTP_17_022: [ If creating the event HTTP request headers fails, then IoTHubTransportHttp_Register shall fail and return NULL.] */
 					LogError("adding header properties failed.");
-					result = false;
-					destroy_eventHTTPrequestHeaders(handleData);
-				}
-				else
-				{
-					result = true;
-				}
-			}
+                    result = false;
+                    destroy_eventHTTPrequestHeaders(handleData);
+                }
+                else
+                {
+                    result = true;
+                }
+            }
 			STRING_delete(urlEncodedDeviceId);
-			STRING_delete(temp);
-		}
-	}
-	return result;
+            STRING_delete(temp);
+        }
+    }
+    return result;
 }
 
 static void destroy_messageHTTPrequestHeaders(HTTPTRANSPORT_PERDEVICE_DATA* handleData)
-{
-	HTTPHeaders_Free(handleData->messageHTTPrequestHeaders);
-	handleData->messageHTTPrequestHeaders = NULL;
+        {
+    HTTPHeaders_Free(handleData->messageHTTPrequestHeaders);
+    handleData->messageHTTPrequestHeaders = NULL;
 }
 
 static bool create_messageHTTPrequestHeaders(HTTPTRANSPORT_PERDEVICE_DATA* handleData)
 {
 	/*Codes_SRS_TRANSPORTMULTITHTTP_17_132: [ IoTHubTransportHttp_Register shall create a set of HTTP headers (further called "message HTTP request headers") consisting of the following fixed field names and values:
 "Authorization": "" ]*/
-	bool result;
-	handleData->messageHTTPrequestHeaders = HTTPHeaders_Alloc();
-	if (handleData->messageHTTPrequestHeaders == NULL)
-	{
+    bool result;
+    handleData->messageHTTPrequestHeaders = HTTPHeaders_Alloc();
+    if (handleData->messageHTTPrequestHeaders == NULL)
+    {
 		LogError("HTTPHeaders_Alloc failed.");
-		result = false;
-	}
-	else
-	{
-		if (HTTPHeaders_AddHeaderNameValuePair(handleData->messageHTTPrequestHeaders, "Authorization", " ") != HTTP_HEADERS_OK)
-		{
+        result = false;
+    }
+    else
+    {
+        if (!(
+            (HTTPHeaders_AddHeaderNameValuePair(handleData->messageHTTPrequestHeaders, "User-Agent", CLIENT_DEVICE_TYPE_PREFIX CLIENT_DEVICE_BACKSLASH IOTHUB_SDK_VERSION) == HTTP_HEADERS_OK) &&
+            (HTTPHeaders_AddHeaderNameValuePair(handleData->messageHTTPrequestHeaders, "Authorization", " ") == HTTP_HEADERS_OK)
+            ))
+        {
 			/*Codes_SRS_TRANSPORTMULTITHTTP_17_023: [ If creating message HTTP request headers then IoTHubTransportHttp_Register shall fail and return NULL. ]*/
-			destroy_messageHTTPrequestHeaders(handleData);
+            destroy_messageHTTPrequestHeaders(handleData);
 			LogError("adding header properties failed.");
-			result = false;
-		}
-		else
-		{
-			result = true;
-		}
-	}
-	return result;
+            result = false;
+        }
+        else
+        {
+            result = true;
+        }
+    }
+    return result;
 }
 
 static void destroy_abandonHTTPrelativePathBegin(HTTPTRANSPORT_PERDEVICE_DATA* handleData)
 {
-	STRING_delete(handleData->abandonHTTPrelativePathBegin);
-	handleData->abandonHTTPrelativePathBegin = NULL;
+    STRING_delete(handleData->abandonHTTPrelativePathBegin);
+    handleData->abandonHTTPrelativePathBegin = NULL;
 }
 
 static bool create_abandonHTTPrelativePathBegin(HTTPTRANSPORT_PERDEVICE_DATA* handleData, const char * deviceId)
 {
 	/*Codes_SRS_TRANSPORTMULTITHTTP_17_024: [ IoTHubTransportHttp_Register shall create a STRING containing: "/devices/" + URL_ENCODED(device id) +"/messages/deviceBound/" called abandonHTTPrelativePathBegin. ]*/
-	bool result;
-	handleData->abandonHTTPrelativePathBegin = STRING_construct("/devices/");
-	if (handleData->abandonHTTPrelativePathBegin == NULL)
-	{
-		result = false;
-	}
-	else
-	{
+    bool result;
+    handleData->abandonHTTPrelativePathBegin = STRING_construct("/devices/");
+    if (handleData->abandonHTTPrelativePathBegin == NULL)
+    {
+        result = false;
+    }
+    else
+    {
 		STRING_HANDLE urlEncodedDeviceId;
-		if (!(
+        if (!(
 			((urlEncodedDeviceId = URL_EncodeString(deviceId)) != NULL) &&
-			(STRING_concat_with_STRING(handleData->abandonHTTPrelativePathBegin, urlEncodedDeviceId) == 0) &&
-			(STRING_concat(handleData->abandonHTTPrelativePathBegin, MESSAGE_ENDPOINT_HTTP_ETAG) == 0)
-			))
-		{
+            (STRING_concat_with_STRING(handleData->abandonHTTPrelativePathBegin, urlEncodedDeviceId) == 0) &&
+            (STRING_concat(handleData->abandonHTTPrelativePathBegin, MESSAGE_ENDPOINT_HTTP_ETAG) == 0)
+            ))
+        {
 			/*Codes_SRS_TRANSPORTMULTITHTTP_17_025: [ If creating the abandonHTTPrelativePathBegin fails then IoTHubTransportHttp_Register shall fail and return NULL. ]*/
 			LogError("unable to create abandon path string.\r\n");
-			STRING_delete(handleData->abandonHTTPrelativePathBegin);
-			result = false;
-		}
-		else
-		{
-			result = true;
-		}
-		STRING_delete(urlEncodedDeviceId);
-	}
-	return result;
+            STRING_delete(handleData->abandonHTTPrelativePathBegin);
+            result = false;
+        }
+        else
+        {
+            result = true;
+        }
+        STRING_delete(urlEncodedDeviceId);
+    }
+    return result;
 }
 
 static void destroy_SASObject(HTTPTRANSPORT_PERDEVICE_DATA* handleData)
 {
-	HTTPAPIEX_SAS_Destroy(handleData->sasObject);
-	handleData->sasObject = NULL;
+    HTTPAPIEX_SAS_Destroy(handleData->sasObject);
+    handleData->sasObject = NULL;
 }
 
 static bool create_deviceSASObject(HTTPTRANSPORT_PERDEVICE_DATA* handleData, STRING_HANDLE hostName, const char * deviceId, const char * deviceKey)
 {
-	STRING_HANDLE keyName;
-	bool result;
+    STRING_HANDLE keyName;
+    bool result;
 	/*Codes_SRS_TRANSPORTMULTITHTTP_17_026: [IoTHubTransportHttp_Create shall invoke URL_EncodeString with an argument of device id.]*/
 	keyName = URL_EncodeString(deviceId);
-	if (keyName == NULL)
-	{
+    if (keyName == NULL)
+    {
 		/*Codes_SRS_TRANSPORTMULTITHTTP_17_027: [If the encode fails then IoTHubTransportHttp_Create shall fail and return NULL.]*/
 		LogError("URL_EncodeString keyname failed");
-		result = false;
-	}
-	else
-	{
-		STRING_HANDLE uriResource;
+        result = false;
+    }
+    else
+    {
+        STRING_HANDLE uriResource;
 		/*Codes_SRS_TRANSPORTMULTITHTTP_17_028: [IoTHubTransportHttp_Create shall invoke STRING_clone using the previously created hostname.]*/
 		uriResource = STRING_clone(hostName);
 		/*Codes_SRS_TRANSPORTMULTITHTTP_17_029: [If the clone fails then IoTHubTransportHttp_Create shall fail and return NULL.]*/
-		if (uriResource != NULL)
-		{
+        if (uriResource != NULL)
+        {
 			/*Codes_SRS_TRANSPORTMULTITHTTP_17_030: [IoTHubTransportHttp_Create shall invoke STRING_concat with arguments uriResource and the string "/devices/".]*/
 			/*Codes_SRS_TRANSPORTMULTITHTTP_17_141: [If the concat fails then IoTHubTransportHttp_Create shall fail and return NULL.]*/
 			/*Codes_SRS_TRANSPORTMULTITHTTP_17_031: [IoTHubTransportHttp_Create shall invoke STRING_concat_with_STRING with arguments uriResource and keyName.]*/
 			/*Codes_SRS_TRANSPORTMULTITHTTP_17_032: [If the STRING_concat_with_STRING fails then IoTHubTransportHttp_Create shall fail and return NULL.]*/
-			if ((STRING_concat(uriResource, "/devices/") == 0) &&
-				(STRING_concat_with_STRING(uriResource, keyName) == 0))
-			{
+            if ((STRING_concat(uriResource, "/devices/") == 0) &&
+                (STRING_concat_with_STRING(uriResource, keyName) == 0))
+            {
 				/*Codes_SRS_TRANSPORTMULTITHTTP_17_033: [IoTHubTransportHttp_Create shall invoke STRING_construct with an argument of config->upperConfig->deviceKey.]*/
 				/*Codes_SRS_TRANSPORTMULTITHTTP_17_034: [If the STRING_construct fails then IoTHubTransportHttp_Create shall fail and return NULL.]*/
 				STRING_HANDLE key = STRING_construct(deviceKey);
-				if (key != NULL)
-				{
+                if (key != NULL)
+                {
 					/*Codes_SRS_TRANSPORTMULTITHTTP_17_035: [The keyName is shortened to zero length, if that fails then IoTHubTransportHttp_Create shall fail and return NULL.]*/
-					if (STRING_empty(keyName) != 0)
-					{
-						LogError("Unable to form the device key name for the SAS\r\n");
-						result = false;
-					}
-					else
-					{
+                    if (STRING_empty(keyName) != 0)
+                    {
+                        LogError("Unable to form the device key name for the SAS\r\n");
+                        result = false;
+                    }
+                    else
+                    {
 						/*Codes_SRS_TRANSPORTMULTITHTTP_17_036: [IoTHubTransportHttp_Create shall invoke HTTPAPIEX_SAS_Create with arguments key, uriResource, and zero length keyName.]*/
 						/*Codes_SRS_TRANSPORTMULTITHTTP_17_037: [If the HTTPAPIEX_SAS_Create fails then IoTHubTransportHttp_Create shall fail and return NULL.]*/
-						handleData->sasObject = HTTPAPIEX_SAS_Create(key, uriResource, keyName);
-						result = (handleData->sasObject != NULL) ? (true) : (false);
-					}
-					STRING_delete(key);
-				}
-				else
-				{
+                        handleData->sasObject = HTTPAPIEX_SAS_Create(key, uriResource, keyName);
+                        result = (handleData->sasObject != NULL) ? (true) : (false);
+                    }
+                    STRING_delete(key);
+                }
+                else
+                {
 					LogError("STRING_construct Key failed");
-					result = false;
-				}
-			}
-			else
-			{
+                    result = false;
+                }
+            }
+            else
+            {
 				LogError("STRING_concat uri resource failed");
-				result = false;
-			}
-			STRING_delete(uriResource);
-		}
-		else
-		{
+                result = false;
+            }
+            STRING_delete(uriResource);
+        }
+        else
+        {
 			LogError("STRING_staticclone uri resource failed");
-			result = false;
-		}
-		STRING_delete(keyName);
-	}
+            result = false;
+        }
+        STRING_delete(keyName);
+    }
 	return result;
 }
 
@@ -394,7 +397,6 @@
 
 static bool create_deviceId(HTTPTRANSPORT_PERDEVICE_DATA* handleData, const char * deviceId)
 {
-<<<<<<< HEAD
 	/*Codes_SRS_TRANSPORTMULTITHTTP_17_133: [ IoTHubTransportHttp_Register shall create an immutable string (further called "deviceId") from config->deviceConfig->deviceId. ]*/
 	bool result;
 	handleData->deviceId = STRING_construct(deviceId);
@@ -433,31 +435,6 @@
 		result = true;
 	}
 	return result;
-=======
-    bool result;
-    (void)config;
-    handleData->messageHTTPrequestHeaders = HTTPHeaders_Alloc();
-    if (handleData->messageHTTPrequestHeaders == NULL)
-    {
-        result = false;
-    }
-    else
-    {
-        if (!(
-            (HTTPHeaders_AddHeaderNameValuePair(handleData->messageHTTPrequestHeaders, "User-Agent", CLIENT_DEVICE_TYPE_PREFIX CLIENT_DEVICE_BACKSLASH IOTHUB_SDK_VERSION) == HTTP_HEADERS_OK) &&
-            (HTTPHeaders_AddHeaderNameValuePair(handleData->messageHTTPrequestHeaders, "Authorization", " ") == HTTP_HEADERS_OK)
-            ))
-        {
-            destroy_messageHTTPrequestHeaders(handleData);
-            result = false;
-        }
-        else
-        {
-            result = true;
-        }
-    }
-    return result;
->>>>>>> 5496ada8
 }
 
 /*
@@ -483,7 +460,7 @@
 
 	result = (strcmp(STRING_c_str(perDeviceElement->deviceId), deviceId) == 0);
 
-	return result;
+    return result;
 }
 
 IOTHUB_DEVICE_HANDLE IoTHubTransportHttp_Register(TRANSPORT_HANDLE handle, const char* deviceId, const char* deviceKey, PDLIST_ENTRY waitingToSend)
@@ -737,13 +714,13 @@
     else if (config->upperConfig->iotHubName == NULL)
     {
 		/*Codes_SRS_TRANSPORTMULTITHTTP_17_003: [ If fields protocol, iotHubName or iotHubSuffix in transportConfig are NULL, then IoTHubTransportHttp_Create shall return NULL. ]*/
-		LogError("invalid arg (iotHubName is NULL)\r\n");
+        LogError("invalid arg (iotHubName is NULL)\r\n");
         result = NULL;
     }
     else if (config->upperConfig->iotHubSuffix == NULL)
     {
 		/*Codes_SRS_TRANSPORTMULTITHTTP_17_003: [ If fields protocol, iotHubName or iotHubSuffix in transportConfig are NULL, then IoTHubTransportHttp_Create shall return NULL. ]*/
-		LogError("invalid arg (iotHubSuffix is NULL)\r\n");
+        LogError("invalid arg (iotHubSuffix is NULL)\r\n");
         result = NULL;
     }
     else
@@ -758,19 +735,19 @@
         else
         {
 			bool was_hostName_ok = create_hostName(result, config);
-			bool was_httpApiExHandle_ok = was_hostName_ok && create_httpApiExHandle(result, config);
+            bool was_httpApiExHandle_ok = was_hostName_ok && create_httpApiExHandle(result, config);
 			bool was_perDeviceList_ok = was_httpApiExHandle_ok && create_perDeviceList(result);
 
 
             if (was_perDeviceList_ok)
             {
 				/*Codes_SRS_TRANSPORTMULTITHTTP_17_011: [ Otherwise, IoTHubTransportHttp_Create shall succeed and return a non-NULL value. ]*/
-				result->doBatchedTransfers = false;
-				result->getMinimumPollingTime = DEFAULT_GETMINIMUMPOLLINGTIME;
+                result->doBatchedTransfers = false;
+                result->getMinimumPollingTime = DEFAULT_GETMINIMUMPOLLINGTIME;
             }
             else
             {
-				if (was_httpApiExHandle_ok) destroy_httpApiExHandle(result);
+                if (was_httpApiExHandle_ok) destroy_httpApiExHandle(result);
 				if (was_hostName_ok) destroy_hostName(result);
 
                 free(result);
@@ -800,10 +777,10 @@
 			free(perDeviceItem);
 		}
 
-		destroy_hostName(handle);
-		destroy_httpApiExHandle(handle);
+        destroy_hostName(handle);
+        destroy_httpApiExHandle(handle);
 		destroy_perDeviceList(handle);
-		free(handle);
+        free(handle);
     }
 }
 
@@ -853,11 +830,11 @@
 			HTTPTRANSPORT_PERDEVICE_DATA * perDeviceItem = (HTTPTRANSPORT_PERDEVICE_DATA *)(*listItem);
 			/*Codes_SRS_TRANSPORTMULTITHTTP_17_110: [ Otherwise, IoTHubTransportHttp_Subscribe shall set the device so that subsequent calls to DoWork should not execute HTTP requests. ]*/
 			perDeviceItem->DoWork_PullMessage = false;
-		}
+    }
 		else
 		{
 			LogError("Device not found to unsuscribe.\r\n");
-		}
+}
     }
 	else
 	{
@@ -1590,7 +1567,7 @@
 			/*Codes_SRS_TRANSPORTMULTITHTTP_17_098: [Abandoning the message is considered successful if the HTTPAPIEX_SAS_ExecuteRequest doesn't fail and the statusCode is 204.]*/
 			/*Codes_SRS_TRANSPORTMULTITHTTP_17_100: [Accepting a message is successful when HTTPAPIEX_SAS_ExecuteRequest completes successfully and the status code is 204.] */
 			/*Codes_SRS_TRANSPORTMULTITHTTP_17_102: [Rejecting a message is successful when HTTPAPIEX_SAS_ExecuteRequest completes successfully and the status code is 204.] */
-			LogError("unable to STRING_construct_n\r\n");
+            LogError("unable to STRING_construct_n\r\n");
         }
         else
         {
@@ -1602,7 +1579,7 @@
 				/*Codes_SRS_TRANSPORTMULTITHTTP_17_098: [Abandoning the message is considered successful if the HTTPAPIEX_SAS_ExecuteRequest doesn't fail and the statusCode is 204.]*/
 				/*Codes_SRS_TRANSPORTMULTITHTTP_17_100: [Accepting a message is successful when HTTPAPIEX_SAS_ExecuteRequest completes successfully and the status code is 204.] */
 				/*Codes_SRS_TRANSPORTMULTITHTTP_17_102: [Rejecting a message is successful when HTTPAPIEX_SAS_ExecuteRequest completes successfully and the status code is 204.] */
-				LogError("unable to STRING_concat\r\n");
+                LogError("unable to STRING_concat\r\n");
             }
             else
             {
@@ -1612,7 +1589,7 @@
 					/*Codes_SRS_TRANSPORTMULTITHTTP_17_098: [Abandoning the message is considered successful if the HTTPAPIEX_SAS_ExecuteRequest doesn't fail and the statusCode is 204.]*/
 					/*Codes_SRS_TRANSPORTMULTITHTTP_17_100: [Accepting a message is successful when HTTPAPIEX_SAS_ExecuteRequest completes successfully and the status code is 204.] */
 					/*Codes_SRS_TRANSPORTMULTITHTTP_17_102: [Rejecting a message is successful when HTTPAPIEX_SAS_ExecuteRequest completes successfully and the status code is 204.] */
-					LogError("unable to HTTPHeaders_Alloc\r\n");
+                    LogError("unable to HTTPHeaders_Alloc\r\n");
                 }
                 else
                 {
@@ -1625,7 +1602,7 @@
 						/*Codes_SRS_TRANSPORTMULTITHTTP_17_098: [Abandoning the message is considered successful if the HTTPAPIEX_SAS_ExecuteRequest doesn't fail and the statusCode is 204.]*/
 						/*Codes_SRS_TRANSPORTMULTITHTTP_17_100: [Accepting a message is successful when HTTPAPIEX_SAS_ExecuteRequest completes successfully and the status code is 204.] */
 						/*Codes_SRS_TRANSPORTMULTITHTTP_17_102: [Rejecting a message is successful when HTTPAPIEX_SAS_ExecuteRequest completes successfully and the status code is 204.] */
-						LogError("unable to HTTPHeaders_AddHeaderNameValuePair\r\n");
+                        LogError("unable to HTTPHeaders_AddHeaderNameValuePair\r\n");
                     }
                     else
                     {
@@ -1645,7 +1622,7 @@
 							/*Codes_SRS_TRANSPORTMULTITHTTP_17_098: [Abandoning the message is considered successful if the HTTPAPIEX_SAS_ExecuteRequest doesn't fail and the statusCode is 204.]*/
 							/*Codes_SRS_TRANSPORTMULTITHTTP_17_100: [Accepting a message is successful when HTTPAPIEX_SAS_ExecuteRequest completes successfully and the status code is 204.] */
 							/*Codes_SRS_TRANSPORTMULTITHTTP_17_102: [Rejecting a message is successful when HTTPAPIEX_SAS_ExecuteRequest completes successfully and the status code is 204.] */
-							LogError("unable to HTTPAPIEX_ExecuteRequest\r\n");
+                            LogError("unable to HTTPAPIEX_ExecuteRequest\r\n");
                         }
                         else
                         {
@@ -1654,14 +1631,14 @@
 								/*Codes_SRS_TRANSPORTMULTITHTTP_17_098: [Abandoning the message is considered successful if the HTTPAPIEX_SAS_ExecuteRequest doesn't fail and the statusCode is 204.]*/
 								/*Codes_SRS_TRANSPORTMULTITHTTP_17_100: [Accepting a message is successful when HTTPAPIEX_SAS_ExecuteRequest completes successfully and the status code is 204.] */
 								/*Codes_SRS_TRANSPORTMULTITHTTP_17_102: [Rejecting a message is successful when HTTPAPIEX_SAS_ExecuteRequest completes successfully and the status code is 204.] */
-								LogError("unexpected status code returned %u (was expecting 204)\r\n", statusCode);
+                                LogError("unexpected status code returned %u (was expecting 204)\r\n", statusCode);
                             }
                             else
                             {
 								/*Codes_SRS_TRANSPORTMULTITHTTP_17_098: [Abandoning the message is considered successful if the HTTPAPIEX_SAS_ExecuteRequest doesn't fail and the statusCode is 204.]*/
 								/*Codes_SRS_TRANSPORTMULTITHTTP_17_100: [Accepting a message is successful when HTTPAPIEX_SAS_ExecuteRequest completes successfully and the status code is 204.] */
 								/*Codes_SRS_TRANSPORTMULTITHTTP_17_102: [Rejecting a message is successful when HTTPAPIEX_SAS_ExecuteRequest completes successfully and the status code is 204.] */
-								/*all is fine*/
+                                /*all is fine*/
                             }
                         }
                     }
@@ -1920,7 +1897,7 @@
 	else
 	{
 		LogError("Invalid Argument NULL call on DoWork.\r\n");
-	}
+    }
 }
 
 IOTHUB_CLIENT_RESULT IoTHubTransportHttp_GetSendStatus(IOTHUB_DEVICE_HANDLE handle, IOTHUB_CLIENT_STATUS *iotHubClientStatus)
@@ -1953,16 +1930,16 @@
 			HTTPTRANSPORT_PERDEVICE_DATA* deviceData = (HTTPTRANSPORT_PERDEVICE_DATA*)(*listItem);
 			/* Codes_SRS_TRANSPORTMULTITHTTP_17_113: [ IoTHubTransportHttp_GetSendStatus shall return IOTHUB_CLIENT_OK and status IOTHUB_CLIENT_SEND_STATUS_BUSY if there are currently event items to be sent or being sent. ] */
 			if (!DList_IsListEmpty(deviceData->waitingToSend))
-			{
-				*iotHubClientStatus = IOTHUB_CLIENT_SEND_STATUS_BUSY;
-			}
+        {
+            *iotHubClientStatus = IOTHUB_CLIENT_SEND_STATUS_BUSY;
+        }
 			/* Codes_SRS_TRANSPORTMULTITHTTP_17_112: [ IoTHubTransportHttp_GetSendStatus shall return IOTHUB_CLIENT_OK and status IOTHUB_CLIENT_SEND_STATUS_IDLE if there are currently no event items to be sent or being sent. ] */
-			else
-			{
-				*iotHubClientStatus = IOTHUB_CLIENT_SEND_STATUS_IDLE;
-			}
-			result = IOTHUB_CLIENT_OK;
-		}
+        else
+        {
+            *iotHubClientStatus = IOTHUB_CLIENT_SEND_STATUS_IDLE;
+        }
+        result = IOTHUB_CLIENT_OK;
+    }
     }
 
     return result;
